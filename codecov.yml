--- conflicted
+++ resolved
@@ -20,12 +20,5 @@
   require_changes: no
 
 ignore:
-<<<<<<< HEAD
   - "june_plots/**/*"
-  - "june_tests/**/*"
-=======
-  - "june/visualization/plotter.py"
-  - "june/visualizer.py"
-  - "june_plots/*"
-  - "june_tests/*"
->>>>>>> be0b3e47
+  - "june_tests/**/*"