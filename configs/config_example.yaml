title: Covid configuration example

activity_to_super_groups:
  medical_facility: ["hospitals"]
  primary_activity: ['schools', 'companies', "universities"]
  leisure: ['pubs', 'cinemas', 'groceries', "care_home_visits", "household_visits"] 
  residence: ['households', 'care_homes']
  commute: ['city_transports', 'inter_city_transports']

time:
  total_days: 60
  initial_day: "2020-03-01" 
  step_duration: 
      weekday:
          0: 1 
          1: 8
          2: 1
          3: 3
          4: 11
      weekend:
          0: 4 
          1: 4 
          2: 4 
          3: 12 
  step_activities:
      weekday:
<<<<<<< HEAD
          0: ['medical_facility', 'commute', 'residence'] 
          1: ['medical_facility', 'primary_activity', 'leisure', 'residence'] 
          2: ['medical_facility', 'commute', 'residence'] 
=======
          0: ['medical_facility', 'residence', 'commute'] 
          1: ['medical_facility', 'primary_activity', 'leisure', 'residence'] 
          2: ['medical_facility', 'residence', 'commute'] 
>>>>>>> 67e79ac7
          3: ['medical_facility', 'leisure', 'residence']
          4: ['medical_facility', 'residence']
      weekend:
          0: ['medical_facility', 'leisure', 'residence']
          1: ['medical_facility', 'leisure', 'residence']
          2: ['medical_facility', 'leisure', 'residence']
          3: ['medical_facility', 'residence']

checkpoint_dates:
  2020-07-04<|MERGE_RESOLUTION|>--- conflicted
+++ resolved
@@ -24,15 +24,9 @@
           3: 12 
   step_activities:
       weekday:
-<<<<<<< HEAD
-          0: ['medical_facility', 'commute', 'residence'] 
-          1: ['medical_facility', 'primary_activity', 'leisure', 'residence'] 
-          2: ['medical_facility', 'commute', 'residence'] 
-=======
           0: ['medical_facility', 'residence', 'commute'] 
           1: ['medical_facility', 'primary_activity', 'leisure', 'residence'] 
           2: ['medical_facility', 'residence', 'commute'] 
->>>>>>> 67e79ac7
           3: ['medical_facility', 'leisure', 'residence']
           4: ['medical_facility', 'residence']
       weekend:
