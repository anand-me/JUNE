title: Covid configuration example

world:
<<<<<<< HEAD
  zone: test # available are all UK regions, and EnglandWales together.
=======
  zone: NorthEast # available are all UK regions, and EnglandWales together.
  steps_per_hour: 10
>>>>>>> 43958003
  step_duration: 
      1: 8 # first time step duration in hours
      2: 16
  step_active_groups: 
    1: ['schools', 'households'] # active groups during first time step
    2: ['households']


people:
  adult_threshold: 6 # 18 yo
  student_age_group: 7
  old_threshold: 12 # 12 corresponds to +65 yo

households:
  same_sex_couple_ratio: 0.1

schools:
  school_age_range: [1,6] # numbers correspond to age groups defined by NOMIS dataset.
  neighbour_schools: 6

companies:
  work_age_range: [8,13] # numbers correspond to age groups defined by NOMIS dataset.<|MERGE_RESOLUTION|>--- conflicted
+++ resolved
@@ -1,12 +1,8 @@
 title: Covid configuration example
 
 world:
-<<<<<<< HEAD
-  zone: test # available are all UK regions, and EnglandWales together.
-=======
   zone: NorthEast # available are all UK regions, and EnglandWales together.
   steps_per_hour: 10
->>>>>>> 43958003
   step_duration: 
       1: 8 # first time step duration in hours
       2: 16
