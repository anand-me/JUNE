--- conflicted
+++ resolved
@@ -46,11 +46,7 @@
         "work_Outdoor",
         "work_Indoor",
     ]
-<<<<<<< HEAD
-    
-=======
 
->>>>>>> ae8c0d5e
     def __init__(self, name, spec, number=-1):
         if not self.sane(name, spec):
             return
