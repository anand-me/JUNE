--- conflicted
+++ resolved
@@ -15,11 +15,7 @@
     become a real problem as it is manifestly not correct.
     """
 
-<<<<<<< HEAD
-    def __init__(self, hospital_id=1, structure=None, postcode=None):
-=======
     def __init__(self, hospital_id=1, structure=None, postcode=None, msoa_name=None):
->>>>>>> c9960284
         super().__init__("Hospital_%03d" % hospital_id, "hospital")
         self.id = hospital_id
         self.postcode = postcode
