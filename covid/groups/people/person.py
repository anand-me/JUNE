import sys
import random
from covid.infection import Infection

<<<<<<< HEAD

=======
class Counter:
    def __init__(self,person):
        self.person = person
        self.number_of_infected     = 0
        self.maximal_symptoms       = 0
        self.maximal_symptoms_time  = -1
        self.maximal_symptoms_tag   = "none"
        self.time_of_infection      = -1
        self.grouptype_of_infection = "none"
        self.length_of_infection    = -1

    def update_symptoms(self,symptoms,time):
        if symptoms > self.maximal_symptoms:
            self.maximal_symptoms      = symptoms
            self.maximal_symptoms_tag  = person.get_symptoms_tag(symptoms) 
            self.maximal_symptoms_time = time - self.time_of_infection

    def update_infection_data(self,time,grouptype=None):
        self.time_of_infection = time
        if grouptype != None:
            self.grouptype_of_infection = grouptype

    def set_length_of_infection(self,endtime):
        self.length_of_infection = endtime - self.time_of_infection

    def increment_infected(self):
        self.number_of_infected += 1

        
        
>>>>>>> a5399781
class Person:
    """
    Primitive version of class person.  This needs to be connected to the full class 
    structure including health and social indices, employment, etc..  The current 
    implementation is only meant to get a simplistic dynamics of social interactions coded.
    
    The logic is the following:
    People can get infected with an Infection, which is characterised by time-dependent
    transmission probabilities and symptom severities (see class descriptions for
    Infection, Transmission, Severity).  The former define the infector part for virus
    transmission, while the latter decide if individuals realise symptoms (we need
    to define a threshold for that).  The symptoms will eventually change the behavior 
    of the person (i.e. intensity and frequency of social contacts), if they need to be 
    treated, hospitalized, plugged into an ICU or even die.  This part of the model is 
    still opaque.   
    
    Since the realization of the infection will be different from person to person, it is
    a characteristic of the person - we will need to allow different parameters describing
    the same functional forms of transmission probability and symptom severity, distributed
    according to a (tunable) parameter distribution.  Currently a non-symmetric Gaussian 
    smearing of 2 sigma around a mean with left-/right-widths is implemented.    
    """

    def __init__(
        self, person_id, area, work_msoa, age, nomis_bin, sex, health_index, econ_index
    ):
        # if not self.is_sane(self, person_id, area, age, sex, health_index, econ_index):
        #    return
        self.id           = person_id
        self.age          = age
        self.nomis_bin    = nomis_bin
        self.sex          = sex
        self.health_index = health_index
<<<<<<< HEAD
        self.econ_index = econ_index
        self.area = area
        self.work_msoarea = work_msoa
        self.r0 = 0
        self.active_group = None
        self.household = None
        self.school = None
        self.industry = None
=======
        self.econ_index   = econ_index
        self.area         = area
        self.r0           = 0
        self.active_group = None
        self.household    = None
        self.school       = None
        self.init_counter()
>>>>>>> a5399781
        self.init_health_information()

    def is_sane(self, person_id, area, age, sex, health_index, econ_index):
        if age < 0 or age > 120 or not (sex == "M" or sex == "F"):
            print("Error: tried to initialise person with descriptors out of range: ")
            print("Id = ", person_id, " age / sex = ", age, "/", sex)
            print("economical/health indices: ", econ_index, health_index)
            sys.exit()
        return True

    def init_counter(self):
        self.counter = Counter(self)
    
    def get_counter(self):
        return self.counter
    
    def get_name(self):
        return self.id

    def get_age(self):
        return self.age

    def get_sex(self):
        return self.sex

    def get_health_index(self):
        return self.health_index

    def get_econ_index(self):
        return self.econ_index

    def get_susceptibility(self):
        return self.susceptibility

    def get_infection(self):
        return self.infection

    def set_household(self, household):
        self.household = household

    def init_health_information(self):
        self.susceptibility = 1.0
        self.susceptible = True
        self.infected = False
        self.infection = None
        self.recovered = False

    def set_infection(self, infection):
        if not isinstance(infection, Infection) and not infection == None:
            print("Error in Infection.Add(", infection, ") is not an infection")
            print("--> Exit the code.")
            sys.exit()
        self.infection = infection
        if self.infection == None:
            if self.infected:
                self.recovered = True
                self.susceptible = False
            self.infected = False
        else:
            self.infected = True
            self.susceptible = False

    def update_health_status(self, time):
        if self.recovered == True:
            self.infected = False
            self.infection = None
        if self.infection != None:
            self.susceptible = False
            if self.infection.still_infected(time):
                self.infected = True
            else:
                self.infected = False
                self.infection = None
                self.set_length_of_infection(time)
            self.counter.update_symptoms(time)

    def is_susceptible(self):
        return self.susceptible

    def is_infected(self):
        return self.infected

    def set_recovered(self, is_recovered):
        if self.infected == True:
            self.recovered = is_recovered

    def is_recovered(self):
        return self.recovered

    def get_symptoms_tag(self, severity):
        return self.infection.get_symptoms().fix_tag(severity)

    def susceptibility(self):
        return self.susceptibility

    def set_susceptibility(self, susceptibility):
        self.susceptibility = susceptibility

    def transmission_probability(self, time):
        if self.infection == None:
            return 0.0
        return self.infection.transmission_probability(time)

    def symptom_severity(self, severity):
        if self.infection == None:
            return 0.0
        return self.infection.symptom_severity(severity)

    def output(self, time=0):
        print("--------------------------------------------------")
        if self.health_index != 0:
            print(
                "Person [",
                self.id,
                "]: age = ",
                self.age,
                " sex = ",
                self.sex,
                "health: ",
                self.health_index,
            )
        else:
            print("Person [", self.id, "]: age = ", self.age, " sex = ", self.sex)
        if self.is_susceptible():
            print("-- person is susceptible.")
        if self.is_infected():
            print(
                "-- person is infected: ",
                self.get_symptoms_tag(time + 5),
                "[",
                self.infection.symptom_severity(time + 5),
                "]",
            )
        if self.is_recovered():
            print("-- person has recovered.")


class People:
    def __init__(self, world):
        self.world = world
        self.members = []
        self.total_people = 0

    def populate_area(self, area):
        distributor = PersonDistributor(self, area)
        distributor.populate_area()<|MERGE_RESOLUTION|>--- conflicted
+++ resolved
@@ -2,9 +2,6 @@
 import random
 from covid.infection import Infection
 
-<<<<<<< HEAD
-
-=======
 class Counter:
     def __init__(self,person):
         self.person = person
@@ -35,7 +32,6 @@
 
         
         
->>>>>>> a5399781
 class Person:
     """
     Primitive version of class person.  This needs to be connected to the full class 
@@ -69,24 +65,18 @@
         self.nomis_bin    = nomis_bin
         self.sex          = sex
         self.health_index = health_index
-<<<<<<< HEAD
         self.econ_index = econ_index
         self.area = area
         self.work_msoarea = work_msoa
         self.r0 = 0
+        self.econ_index   = econ_index
+        self.area         = area
+        self.r0           = 0
         self.active_group = None
         self.household = None
         self.school = None
         self.industry = None
-=======
-        self.econ_index   = econ_index
-        self.area         = area
-        self.r0           = 0
-        self.active_group = None
-        self.household    = None
-        self.school       = None
         self.init_counter()
->>>>>>> a5399781
         self.init_health_information()
 
     def is_sane(self, person_id, area, age, sex, health_index, econ_index):
