import numpy as np
from scipy import stats

from covid.groups.people import Person
from covid.groups.people.health_index import HealthIndex
from collections import OrderedDict


class PersonError(BaseException):
    pass


class PersonDistributor:
    """
    Creates the population of the given area with sex and age given
    by the census statistics
    """

    def __init__(
        self,
        timer,
        people,
        area,
        msoareas,
        compsec_by_sex_df,
        workflow_df,
<<<<<<< HEAD
        compsec_specic_ratio_by_sex_df,
        compsec_specic_distr_by_sex_df,
        skip_companies=False,
=======
        key_compsec_ratio_by_sex_df,
        key_compsec_distr_by_sex_df,
>>>>>>> 919547f9
    ):
        """
        """
        self.timer = timer
        self.area = area
        self.msoareas = msoareas
        self.people = people
        self.skip_companies = skip_companies
        self.STUDENT_THRESHOLD = area.world.config["people"]["student_age_group"]
        self.ADULT_THRESHOLD = area.world.config["people"]["adult_threshold"]
        self.OLD_THRESHOLD = area.world.config["people"]["old_threshold"]
        self.key_compsec_id = [
            value for key, value in area.world.config["companies"]["key_sector"].items()
        ]
        self.no_kids_area = False
        self.no_students_area = False
<<<<<<< HEAD
        self.area.men_by_age = {}
        self.area.women_by_age = {}
        self.companysector_by_sex_dict = companysector_by_sex_dict
        self.companysector_by_sex_df = companysector_by_sex_df
=======
        self.compsec_by_sex_df = compsec_by_sex_df
>>>>>>> 919547f9
        self.workflow_df = workflow_df
        self.health_index = HealthIndex(self.area.world.config)
        self.compsec_specic_ratio_by_sex_df = key_compsec_ratio_by_sex_df
        self.compsec_specic_distr_by_sex_df = key_compsec_distr_by_sex_df
        self._init_random_variables()

    def _get_age_brackets(self, nomis_age_bin):
        try:
            age_1, age_2 = nomis_age_bin.split("-")
            if age_2 == "XXX":
                age_2 = 99
        except:
            age_1 = int(nomis_age_bin)
            age_2 = age_1
        return int(age_1), int(age_2)

    def _init_random_variables(self):
        """
        Reads the frequencies for this area for different attributes based on
        the census data, and initializes random variables following
        the discrete distributions.
        """
        # age data
        age_freq = self.area.census_freq["age_freq"]
        age_kids_freq = age_freq.values[: self.ADULT_THRESHOLD]
        # check if there are no kids in the area, and if so,
        # declare it a no kids area.
        if np.sum(age_kids_freq) == 0.0:
            self.no_kids_area = True
        else:
            age_kid_freqs_norm = age_kids_freq / np.sum(age_kids_freq)
            self.area.kid_age_rv = stats.rv_discrete(
                values=(np.arange(0, self.ADULT_THRESHOLD), age_kid_freqs_norm)
            )
        self.area.nomis_bin_rv = stats.rv_discrete(
            values=(np.arange(0, len(age_freq)), age_freq.values)
        )
        # sex data
        sex_freq = self.area.census_freq["sex_freq"]
        self.area.sex_rv = stats.rv_discrete(
            values=(np.arange(0, len(sex_freq)), sex_freq.values)
        )

        # work msoa area/flow data
        self.work_msoa_woman_rv = stats.rv_discrete(
            values=(
                np.arange(0, len(self.workflow_df.index.values)),
                self.workflow_df["n_woman"].values,
            )
        )
        self.work_msoa_man_rv = stats.rv_discrete(
            values=(
                np.arange(0, len(self.workflow_df.index.values)),
                self.workflow_df["n_man"].values,
            )
        )

        # companies data
        numbers = np.arange(1, 22)
        m_col = [col for col in self.compsec_by_sex_df.columns.values if "m " in col]
        
        distribution_male = self.compsec_by_sex_df.loc[self.area.name][m_col].values
        self.sector_distribution_male = stats.rv_discrete(
            values=(numbers, distribution_male)
        )
        
        f_col = [col for col in self.compsec_by_sex_df.columns.values if "f " in col]
        distribution_female = self.compsec_by_sex_df.loc[self.area.name][f_col].values
        self.sector_distribution_female = stats.rv_discrete(
            values=(numbers, distribution_female)
        )
        self.industry_dict = {
            (idx+1): col.split(' ')[-1] for idx,col in enumerate(m_col)
        }

    def _assign_industry(self, i, person, sector_man, sector_woman, employed=True):
        """
        Note: in this script self.area.name is used and assumed to be (string) OArea code
        THIS MIGHT NEED CHANGING

        :returns: (string) letter of inductry sector
        
        Given a person's sex, their employment status, their msoarea,
        use the industry_by_sex_dict to assign each person an industry
        according to the generated probability distribution
        """

        if employed:
            # get industry label
            if person.sex == 0:  # Male
                industry_id = sector_man[i]
            elif person.sex == 1:  # Female
                industry_id = sector_woman[i]
            else:
                raise ValueError(
                    "sex must be with male or female. Intead got {}".format(sex_random)
                )
            person.industry = self.industry_dict[industry_id]
            
            if person.industry in self.key_compsec_id:
                self._assign_key_industry(person)
        else:
            pass

    def _assign_key_industry(self, person):
        """
        Given a person who we know is in an industry we want to be more specific
        on the job for, we assign them a specific job e.g. we want to assign
        teachers specifically, who belong to the 'Education' sector.
        The output of the function is a 4-digit number corresponding to
        the specific job - this number corresponds to the NOMIS
        annual occupation survey:

            Healthcares sector
                2211: Medical practitioners
                2217: Medical radiographers
                2231: Nurses
                2232: Midwives

            Education sector
                2311: Higher education teaching professional
                2312: Further education teaching professionals
                2314: Secondary education teaching professionals
                2315: Primary and nursery education teaching professionals
                2316: Special needs education teaching professionals
        """
        #TODO if input date is provided nicely we don't need this anymore
        #TODO this dictionary are the only key_compsec currently implemented
        key_compsec_dict = {
            2314: "secondary",
            2315: "primary",
            2316: "special_needs",
        }
        compsec_decoder = {"Q": "healthcare", "P": "education"}
        sex_decoder = {0: "male", 1: "female"}

        MC_random = np.random.uniform()

        ratio = self.compsec_specic_ratio_by_sex_df.loc[
            compsec_decoder[person.industry], sex_decoder[person.sex]
        ]
        distribution = self.compsec_specic_distr_by_sex_df.loc[
            (compsec_decoder[person.industry], ), sex_decoder[person.sex]
        ].values
        
        # Select people working in key industries

        if MC_random < ratio:
            #print(MC_random, ratio)
            key_industry_id = None
        else:
            # Assign job category within key industry
            numbers = np.arange(len(distribution))
            random_variable = stats.rv_discrete(values=(numbers, distribution))
            key_industry_id = random_variable.rvs(size=1)
        if key_industry_id is not None:
            key_industry_code = self.compsec_specic_distr_by_sex_df.loc[
                (compsec_decoder[person.industry])
            ].index.values[key_industry_id[0]]
            
            if key_industry_code in key_compsec_dict.keys():
                person.industry_specific = key_compsec_dict[key_industry_code]
            else:
                person.industry_specific = key_industry_code

    def assign_work_msoarea(self, i, sex, is_working_age, msoa_man, msoa_woman):
        """
        Return: str,
            MOSA11CD area code
        """
        if is_working_age:
            workmsoa = None
        else:
            if sex == 1:
                workmsoa = self.workflow_df.index.values[msoa_woman[i]]
            else:
                workmsoa = self.workflow_df.index.values[msoa_man[i]]
        return workmsoa

    def populate_area(self):
        """
        Creates all people living in this area, with the charactersitics
        given by the random variables declared in _init_random_variables.
        The dictionaries with the form self.area._* are meant to be used
        by the household distributor as the pool of people available to c
        create households.
        """
        # create age keys for men and women TODO # this would be use to match age of couples
        # for d in [self._men, self._women, self._oldmen, self._oldwomen]:
        #    for i in range(self.ADULT_THRESHOLD, self.OLD_THRESHOLD):
        #        d[i] = {}
        nomis_bin_random_array = self.area.nomis_bin_rv.rvs(size=self.area.n_residents)
        age_random_array = []
        for nomis in nomis_bin_random_array:
            age_1, age_2 = self._get_age_brackets(
                self.area.world.inputs.decoder_age[nomis]
            )
            age = np.random.randint(age_1, age_2 + 1, 1)[0]
            age_random_array.append(age)
        sex_random_array = self.area.sex_rv.rvs(size=self.area.n_residents)
        if not self.skip_companies:
            work_msoa_man_rnd_array = self.work_msoa_man_rv.rvs(size=self.area.n_residents)
            work_msoa_woman_rnd_array = self.work_msoa_woman_rv.rvs(
                size=self.area.n_residents
            )
            companysector_male_rnd_array = self.sector_distribution_male.rvs(
                size=self.area.n_residents
            )
            companysector_female_rnd_array = self.sector_distribution_female.rvs(
                size=self.area.n_residents
            )

        for i in range(self.area.n_residents):
            sex_random = sex_random_array[i]
            age_random = age_random_array[i]
            nomis_bin = nomis_bin_random_array[i]
<<<<<<< HEAD
            if not self.ADULT_THRESHOLD <= nomis_bin <= self.OLD_THRESHOLD:
                is_working_age = True
            else:
                is_working_age = False
            if not self.skip_companies:
                work_msoa_rnd = self.assign_work_msoarea(
                    i,
                    sex_random,
                    is_working_age,
                    work_msoa_man_rnd_array,
                    work_msoa_woman_rnd_array,
                )
            else:
                work_msoa_rnd=None
=======
            is_working_age = self.ADULT_THRESHOLD <= nomis_bin <= self.OLD_THRESHOLD
            work_msoa_rnd = self.assign_work_msoarea(
                i,
                sex_random,
                is_working_age,
                work_msoa_man_rnd_array,
                work_msoa_woman_rnd_array,
            )
>>>>>>> 919547f9
            health_index = self.health_index.get_index_for_age(age_random)
            person = Person(
                self.area.world,
                self.people.total_people,
                self.area,
                work_msoa_rnd,
                age_random,
                nomis_bin,
                sex_random,
                health_index,
                0, # economic index, not implemented yet.
                mode_of_transport=None,
            )  # self.area.regional_commute_generator.weighted_random_choice())
            # assign person to an industry TODO: implement unemployment
            if is_working_age:
                self._assign_industry(
                    i,
                    person,
                    companysector_male_rnd_array,
                    companysector_female_rnd_array,
                )
            self.people.members.append(person)
            self.area.people.append(person)
<<<<<<< HEAD
            self.people.total_people += 1

            if not self.skip_companies:
                if nomis_bin < self.OLD_THRESHOLD:
                    # find msoarea of work
                    idx = np.where(self.msoareas.ids_in_order == work_msoa_rnd)[0]
                    if len(idx) != 0:
                        self.msoareas.members[idx[0]].work_people.append(person)
                    else:
                        # TODO count people who work outside of the region
                        # we currently simulate
                        idx = np.random.choice(np.arange(len(self.msoareas.ids_in_order)))
                        self.msoareas.members[idx].work_people.append(person)
            if sex_random == 0:
                if age_random not in self.area.men_by_age:
                    self.area.men_by_age[age_random] = []
                self.area.men_by_age[age_random].append(person)
            else:
                if age_random not in self.area.women_by_age:
                    self.area.women_by_age[age_random] = []
                self.area.women_by_age[age_random].append(person)

            if not self.skip_companies:
                # assign person to an industry TODO: implement unemployment
                if is_working_age:
                    self._assign_industry(
                        i,
                        person,
                        companysector_male_rnd_array,
                        companysector_female_rnd_array,
=======
            # assign person to the right group:
            if nomis_bin < self.ADULT_THRESHOLD:
                self.area._kids[i] = person
            elif nomis_bin < self.OLD_THRESHOLD:
                # find msoarea of work
                idx = np.where(self.msoareas.ids_in_order == work_msoa_rnd)[0]
                if len(idx) != 0:
                    self.msoareas.members[idx[0]].work_people.append(person)
                else:
                    # TODO count people who work outside of the region
                    # we currently simulate
                    idx = np.random.choice(np.arange(len(self.msoareas.ids_in_order)))
                    self.msoareas.members[idx].work_people.append(person)
                if sex_random == 0:
                    self.area._men[i] = person
                else:
                    self.area._women[i] = person
                if person.nomis_bin in [6, 7]:  # that person can be a student
                    self.area._student_keys[i] = person
            else:
                if sex_random == 0:
                    self.area._oldmen[i] = person
                else:
                    self.area._oldwomen[i] = person

        try:
            assert (
                sum(
                    map(
                        len,
                        [
                            self.area._kids.keys(),
                            self.area._men.keys(),
                            self.area._women.keys(),
                            self.area._oldmen.keys(),
                            self.area._oldwomen.keys(),
                        ],
>>>>>>> 919547f9
                    )
        self.area.men_by_age = OrderedDict(sorted(self.area.men_by_age.items()))
        self.area.women_by_age = OrderedDict(sorted(self.area.women_by_age.items()))
        total_people = 0
        for people_dict in [self.area.men_by_age, self.area.women_by_age]:
            for age in people_dict.keys():
                total_people += len(people_dict[age])

        assert total_people == self.area.n_residents
<|MERGE_RESOLUTION|>--- conflicted
+++ resolved
@@ -24,14 +24,8 @@
         msoareas,
         compsec_by_sex_df,
         workflow_df,
-<<<<<<< HEAD
-        compsec_specic_ratio_by_sex_df,
-        compsec_specic_distr_by_sex_df,
-        skip_companies=False,
-=======
         key_compsec_ratio_by_sex_df,
         key_compsec_distr_by_sex_df,
->>>>>>> 919547f9
     ):
         """
         """
@@ -39,7 +33,6 @@
         self.area = area
         self.msoareas = msoareas
         self.people = people
-        self.skip_companies = skip_companies
         self.STUDENT_THRESHOLD = area.world.config["people"]["student_age_group"]
         self.ADULT_THRESHOLD = area.world.config["people"]["adult_threshold"]
         self.OLD_THRESHOLD = area.world.config["people"]["old_threshold"]
@@ -48,14 +41,9 @@
         ]
         self.no_kids_area = False
         self.no_students_area = False
-<<<<<<< HEAD
         self.area.men_by_age = {}
         self.area.women_by_age = {}
-        self.companysector_by_sex_dict = companysector_by_sex_dict
-        self.companysector_by_sex_df = companysector_by_sex_df
-=======
         self.compsec_by_sex_df = compsec_by_sex_df
->>>>>>> 919547f9
         self.workflow_df = workflow_df
         self.health_index = HealthIndex(self.area.world.config)
         self.compsec_specic_ratio_by_sex_df = key_compsec_ratio_by_sex_df
@@ -116,19 +104,19 @@
         # companies data
         numbers = np.arange(1, 22)
         m_col = [col for col in self.compsec_by_sex_df.columns.values if "m " in col]
-        
+
         distribution_male = self.compsec_by_sex_df.loc[self.area.name][m_col].values
         self.sector_distribution_male = stats.rv_discrete(
             values=(numbers, distribution_male)
         )
-        
+
         f_col = [col for col in self.compsec_by_sex_df.columns.values if "f " in col]
         distribution_female = self.compsec_by_sex_df.loc[self.area.name][f_col].values
         self.sector_distribution_female = stats.rv_discrete(
             values=(numbers, distribution_female)
         )
         self.industry_dict = {
-            (idx+1): col.split(' ')[-1] for idx,col in enumerate(m_col)
+            (idx + 1): col.split(" ")[-1] for idx, col in enumerate(m_col)
         }
 
     def _assign_industry(self, i, person, sector_man, sector_woman, employed=True):
@@ -154,7 +142,7 @@
                     "sex must be with male or female. Intead got {}".format(sex_random)
                 )
             person.industry = self.industry_dict[industry_id]
-            
+
             if person.industry in self.key_compsec_id:
                 self._assign_key_industry(person)
         else:
@@ -182,8 +170,8 @@
                 2315: Primary and nursery education teaching professionals
                 2316: Special needs education teaching professionals
         """
-        #TODO if input date is provided nicely we don't need this anymore
-        #TODO this dictionary are the only key_compsec currently implemented
+        # TODO if input date is provided nicely we don't need this anymore
+        # TODO this dictionary are the only key_compsec currently implemented
         key_compsec_dict = {
             2314: "secondary",
             2315: "primary",
@@ -198,13 +186,13 @@
             compsec_decoder[person.industry], sex_decoder[person.sex]
         ]
         distribution = self.compsec_specic_distr_by_sex_df.loc[
-            (compsec_decoder[person.industry], ), sex_decoder[person.sex]
+            (compsec_decoder[person.industry],), sex_decoder[person.sex]
         ].values
-        
+
         # Select people working in key industries
 
         if MC_random < ratio:
-            #print(MC_random, ratio)
+            # print(MC_random, ratio)
             key_industry_id = None
         else:
             # Assign job category within key industry
@@ -215,7 +203,7 @@
             key_industry_code = self.compsec_specic_distr_by_sex_df.loc[
                 (compsec_decoder[person.industry])
             ].index.values[key_industry_id[0]]
-            
+
             if key_industry_code in key_compsec_dict.keys():
                 person.industry_specific = key_compsec_dict[key_industry_code]
             else:
@@ -256,38 +244,21 @@
             age = np.random.randint(age_1, age_2 + 1, 1)[0]
             age_random_array.append(age)
         sex_random_array = self.area.sex_rv.rvs(size=self.area.n_residents)
-        if not self.skip_companies:
-            work_msoa_man_rnd_array = self.work_msoa_man_rv.rvs(size=self.area.n_residents)
-            work_msoa_woman_rnd_array = self.work_msoa_woman_rv.rvs(
-                size=self.area.n_residents
-            )
-            companysector_male_rnd_array = self.sector_distribution_male.rvs(
-                size=self.area.n_residents
-            )
-            companysector_female_rnd_array = self.sector_distribution_female.rvs(
-                size=self.area.n_residents
-            )
+        work_msoa_man_rnd_array = self.work_msoa_man_rv.rvs(size=self.area.n_residents)
+        work_msoa_woman_rnd_array = self.work_msoa_woman_rv.rvs(
+            size=self.area.n_residents
+        )
+        companysector_male_rnd_array = self.sector_distribution_male.rvs(
+            size=self.area.n_residents
+        )
+        companysector_female_rnd_array = self.sector_distribution_female.rvs(
+            size=self.area.n_residents
+        )
 
         for i in range(self.area.n_residents):
             sex_random = sex_random_array[i]
             age_random = age_random_array[i]
             nomis_bin = nomis_bin_random_array[i]
-<<<<<<< HEAD
-            if not self.ADULT_THRESHOLD <= nomis_bin <= self.OLD_THRESHOLD:
-                is_working_age = True
-            else:
-                is_working_age = False
-            if not self.skip_companies:
-                work_msoa_rnd = self.assign_work_msoarea(
-                    i,
-                    sex_random,
-                    is_working_age,
-                    work_msoa_man_rnd_array,
-                    work_msoa_woman_rnd_array,
-                )
-            else:
-                work_msoa_rnd=None
-=======
             is_working_age = self.ADULT_THRESHOLD <= nomis_bin <= self.OLD_THRESHOLD
             work_msoa_rnd = self.assign_work_msoarea(
                 i,
@@ -296,7 +267,6 @@
                 work_msoa_man_rnd_array,
                 work_msoa_woman_rnd_array,
             )
->>>>>>> 919547f9
             health_index = self.health_index.get_index_for_age(age_random)
             person = Person(
                 self.area.world,
@@ -307,10 +277,19 @@
                 nomis_bin,
                 sex_random,
                 health_index,
-                0, # economic index, not implemented yet.
+                0,  # economic index, not implemented yet.
                 mode_of_transport=None,
             )  # self.area.regional_commute_generator.weighted_random_choice())
             # assign person to an industry TODO: implement unemployment
+            if sex_random == 0:
+                if age_random not in self.area.men_by_age:
+                    self.area.men_by_age[age_random] = []
+                self.area.men_by_age[age_random].append(person)
+            else:
+                if age_random not in self.area.women_by_age:
+                    self.area.women_by_age[age_random] = []
+                self.area.women_by_age[age_random].append(person)
+
             if is_working_age:
                 self._assign_industry(
                     i,
@@ -320,42 +299,7 @@
                 )
             self.people.members.append(person)
             self.area.people.append(person)
-<<<<<<< HEAD
-            self.people.total_people += 1
-
-            if not self.skip_companies:
-                if nomis_bin < self.OLD_THRESHOLD:
-                    # find msoarea of work
-                    idx = np.where(self.msoareas.ids_in_order == work_msoa_rnd)[0]
-                    if len(idx) != 0:
-                        self.msoareas.members[idx[0]].work_people.append(person)
-                    else:
-                        # TODO count people who work outside of the region
-                        # we currently simulate
-                        idx = np.random.choice(np.arange(len(self.msoareas.ids_in_order)))
-                        self.msoareas.members[idx].work_people.append(person)
-            if sex_random == 0:
-                if age_random not in self.area.men_by_age:
-                    self.area.men_by_age[age_random] = []
-                self.area.men_by_age[age_random].append(person)
-            else:
-                if age_random not in self.area.women_by_age:
-                    self.area.women_by_age[age_random] = []
-                self.area.women_by_age[age_random].append(person)
-
-            if not self.skip_companies:
-                # assign person to an industry TODO: implement unemployment
-                if is_working_age:
-                    self._assign_industry(
-                        i,
-                        person,
-                        companysector_male_rnd_array,
-                        companysector_female_rnd_array,
-=======
-            # assign person to the right group:
-            if nomis_bin < self.ADULT_THRESHOLD:
-                self.area._kids[i] = person
-            elif nomis_bin < self.OLD_THRESHOLD:
+            if nomis_bin < self.OLD_THRESHOLD:
                 # find msoarea of work
                 idx = np.where(self.msoareas.ids_in_order == work_msoa_rnd)[0]
                 if len(idx) != 0:
@@ -365,32 +309,7 @@
                     # we currently simulate
                     idx = np.random.choice(np.arange(len(self.msoareas.ids_in_order)))
                     self.msoareas.members[idx].work_people.append(person)
-                if sex_random == 0:
-                    self.area._men[i] = person
-                else:
-                    self.area._women[i] = person
-                if person.nomis_bin in [6, 7]:  # that person can be a student
-                    self.area._student_keys[i] = person
-            else:
-                if sex_random == 0:
-                    self.area._oldmen[i] = person
-                else:
-                    self.area._oldwomen[i] = person
-
-        try:
-            assert (
-                sum(
-                    map(
-                        len,
-                        [
-                            self.area._kids.keys(),
-                            self.area._men.keys(),
-                            self.area._women.keys(),
-                            self.area._oldmen.keys(),
-                            self.area._oldwomen.keys(),
-                        ],
->>>>>>> 919547f9
-                    )
+
         self.area.men_by_age = OrderedDict(sorted(self.area.men_by_age.items()))
         self.area.women_by_age = OrderedDict(sorted(self.area.women_by_age.items()))
         total_people = 0
@@ -398,4 +317,4 @@
             for age in people_dict.keys():
                 total_people += len(people_dict[age])
 
-        assert total_people == self.area.n_residents
+        assert total_people == self.area.n_residents