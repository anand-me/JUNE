import pandas as pd
import numpy as np
import os


def read_df(
    DATA_DIR: str, filename: str, column_names: list, usecols: list, index: str
) -> pd.DataFrame:
    """Read dataframe and format

    Args:
        DATA_DIR: path to dataset folder (default should be output_area folder) 
        filename:
        column_names: names of columns for output dataframe 
        usecols: ids of columns to read
        index: index of output dataframe

    Returns:
        df: formatted df

    """
    df = pd.read_csv(
        os.path.join(DATA_DIR, filename), names=column_names, usecols=usecols, header=0,
    )
    df.set_index(index, inplace=True)
    return df


def read_household_composition_people(DATA_DIR):
    """
    TableID: QS112EW
    https://www.nomisweb.co.uk/census/2011/qs112ew

    """
    household_people = 'household_composition_people.csv'
    usecols = [
        2,
        6,
        7,
        9,
        11,
        12,
        13,
        14,
        16,
        17,
        18,
        19,
        21,
        22,
        23,
        24,
        26,
        27,
        28,
        30,
        31,
        32,
        33,
        34,
    ]
    column_names = [
        "output_area",
        "Person_old",
        "Person",
        "Old_Family",
        "Family_0k",
        "Family_1k",
        "Family_2k",
        "Family_adult_children",
        "SS_Family_0k",
        "SS_Family_1k",
        "SS_Family_2k",
        "SS_Family_adult_children",
        "Couple_Family_0k",
        "Couple_Family_1k",
        "Couple_Family_2k",
        "Couple_Family_adult_children",
        "Lone_1k",
        "Lone_2k",
        "Lone_adult_children",
        "Other_1k",
        "Other_2k",
        "Students",
        "Old_Unclassified",
        "Other",
    ]
    comp_people_df = read_df(
        DATA_DIR, household_people, column_names, usecols, "output_area"
    )

    # Combine equivalent fields
    comp_people_df["Family_0k"] += (
        comp_people_df["SS_Family_0k"]
        + comp_people_df["Couple_Family_0k"]
        + comp_people_df["Other"]
    )
    comp_people_df["Family_1k"] += (
        comp_people_df["SS_Family_1k"]
        + comp_people_df["Couple_Family_1k"]
        + comp_people_df["Other_1k"]
    )
    comp_people_df["Family_2k"] += (
        comp_people_df["SS_Family_2k"]
        + comp_people_df["Couple_Family_2k"]
        + comp_people_df["Other_2k"]
    )
    comp_people_df["Family_adult_children"] += (
        comp_people_df["SS_Family_adult_children"]
        + comp_people_df["Couple_Family_adult_children"]
    )


    comp_people_df = comp_people_df.drop(
        columns=[
            c for c in comp_people_df.columns if "SS" in c or "Couple" in c or "Other" in c
        ]
    )

    return comp_people_df

def read_population_df(DATA_DIR: str, freq: bool = True) -> pd.DataFrame:
    """Read population dataset downloaded from https://www.nomisweb.co.uk/census/2011/ks101ew        

    Args:
        DATA_DIR: path to dataset folder (default should be output_area folder) 

    Returns:
        pandas dataframe with ratio of males and females per output area 

    """
    population = "usual_resident_population.csv"
    population_column_names = [
        "output_area",
        "n_residents",
        "males",
        "females",
    ]
    population_usecols = [2, 4, 5, 6]
    population_df = read_df(
        DATA_DIR,
        population,
        population_column_names,
        population_usecols,
        "output_area",
    )

    pd.testing.assert_series_equal(
        population_df["n_residents"],
        population_df["males"] + population_df["females"],
        check_names=False,
    )
    if freq:
        # Convert to ratios
        population_df["males"] /= population_df["n_residents"]
        population_df["females"] /= population_df["n_residents"]
    return population_df


def read_household_df(DATA_DIR: str, freq: bool = True) -> pd.DataFrame:
    """Read household dataset downloaded from https://www.nomisweb.co.uk/census/2011/ks105ew

    Args:
        DATA_DIR: path to dataset folder (default should be output_area folder) 

    Returns:
        pandas dataframe with number of households per output area 

    """

    households = "household_composition.csv"
    households_names = [
        "output_area",
        "n_households",
    ]
    households_usecols = [2, 4]

    households_df = read_df(
        DATA_DIR, households, households_names, households_usecols, "output_area",
    )

    return households_df


def read_ages_df(DATA_DIR: str, freq: bool = True) -> pd.DataFrame:
    """Read ages dataset downloaded from https://www.nomisweb.co.uk/census/2011/ks102ew

    Args:
        DATA_DIR: path to dataset folder (default should be output_area folder) 

    Returns:
        pandas dataframe with age profiles per output area 

    """
    ages = "age_structure.csv"
    ages_names = [
        "output_area",
        "0-4",
        "5-7",
        "8-9",
        "10-14",
        "15",
        "16-17",
        "18-19",
        "20-24",
        "25-29",
        "30-44",
        "45-59",
        "60-64",
        "65-74",
        "75-84",
        "85-89",
        "90-XXX",
    ]

    ages_usecols = [2,] + list(range(5, 21))

    ages_df = read_df(DATA_DIR, ages, ages_names, ages_usecols, "output_area")
    if freq:
        ages_df = ages_df.div(ages_df.sum(axis=1), axis=0)
    return ages_df


def read_bedrooms_df(DATA_DIR: str, freq: bool = True) -> pd.DataFrame:
    """Read household dataset downloaded from https://www.nomisweb.co.uk/census/2011/lc1402ew
    Args:
        DATA_DIR: path to dataset folder (default should be output_area folder) 

    Returns:
        pandas dataframe with number of bedrooms per household type per output area 

    """
    bedrooms = "household_compositon_by_bedrooms.csv"
    bedrooms_usecols = (
        [2, 8, 18] + list(range(24, 28)) + list(range(29, 33)) + list(range(34, 38))
    )

    bedrooms_names = [
        "output_area",
        "Person",  # regardless of bedrooms (only one person)
        "Old_Family",  # assumed to be 2 always
        "Young_Family_1B",
        "Young_Family_2B",
        "Young_Family_3B",
        "Young_Family_4B",
        "Lone_Family_1B",
        "Lone_Family_2B",
        "Lone_Family_3B",
        "Lone_Family_4B",
        "Other_Family_1B",
        "Other_Family_2B",
        "Other_Family_3B",
        "Other_Family_4B",
    ]

    bedrooms_df = read_df(
        DATA_DIR, bedrooms, bedrooms_names, bedrooms_usecols, "output_area"
    )
    if freq:
        bedrooms_df = bedrooms_df.div(bedrooms_df.sum(axis=1), axis=0)
    return bedrooms_df


def people_compositions2households(comp_people_df):

    households_df = pd.DataFrame()

    # SINGLES
    households_df["0 0 0 1"] = comp_people_df["Person_old"]
    households_df["0 0 1 0"] = comp_people_df["Person"]

    # COUPLES NO KIDS
    households_df["0 0 0 2"] = comp_people_df["Old_Family"] // 2
    households_df["0 0 2 0"] = comp_people_df["Family_0k"] // 2

    # COUPLES 1 DEPENDENT KID
    households_df["1 0 2 0"] = np.max(
        comp_people_df["Family_1k"] // 3 - comp_people_df["Family_1k"] % 3, 0
    )
    # i) Assumption: there can be only one independent child, and is a young adult
    households_df["1 1 2 0"] = comp_people_df["Family_1k"] % 3

    # COUPLES >2 DEPENDENT KIDS
    households_df["2 0 2 0"] = np.max(
        comp_people_df["Family_2k"] // 4 - comp_people_df["Family_2k"] % 4,0
    )
    # ii) Assumption: the maximum number of children is 3, it could be a young adult or a kid
    households_df["3 0 2 0"] = 0.5 * (comp_people_df["Family_2k"] % 4)
    households_df["2 1 2 0"] = 0.5 * (comp_people_df["Family_2k"] % 4)

    # COUPLES WITH ONLY INDEPENDENT CHILDREN
    # iii) Assumption: either one or two children (no more than two)
    households_df["0 1 2 0"] = np.max(
        comp_people_df["Family_adult_children"] // 3
        - comp_people_df["Family_adult_children"] % 3, 0
    )
    households_df["0 2 2 0"] = comp_people_df["Family_adult_children"] % 3

    # LONE PARENTS 1 DEPENDENT KID
    households_df["1 0 1 0"] = np.max(
        comp_people_df["Lone_1k"] // 2 - comp_people_df["Lone_1k"] % 2, 0 
    )
    # i) Assumption: there can be only one independent child, and is a young adult
    households_df["1 1 1 0"] = comp_people_df["Lone_1k"] % 2

    households_df["2 0 1 0"] = np.max(
        comp_people_df["Lone_2k"] // 3 - comp_people_df["Lone_2k"] % 3, 0 
    )
    # ii) Assumption: the maximum number of children is 3, it could be a young adult or a kid
    households_df["3 0 1 0"] = 0.5 * (comp_people_df["Lone_2k"] % 3)
    households_df["2 1 1 0"] = 0.5 * (comp_people_df["Lone_2k"] % 3)

    # STUDENTS
    # iv) Students live in houses of 3 or 4
    households_df[f"0 3 0 0"] = np.max(
        comp_people_df["Students"] // 3 - comp_people_df["Students"] % 3, 0
    )

    households_df[f"0 4 0 0"] = comp_people_df["Students"] % 3

    # OLD OTHER
    # v) old other live in houses of 2 or 3
    households_df[f"0 0 0 2"] += np.max(
        comp_people_df["Old_Unclassified"] // 2 - comp_people_df["Old_Unclassified"] % 2, 0 
    )
    households_df[f"0 0 0 3"] = comp_people_df["Old_Unclassified"] % 2

    return households_df.div(households_df.sum(axis=1), axis=0)


def bedrooms2households(bedrooms_df: pd.DataFrame) -> pd.DataFrame:
    """Converts bedroom data into assumptions of how households are populated by different age groups
    
    Args: 
        bedrooms_df: number of bedrooms per different family types
    
    Returns:
        households_df: how households are populated by age group
    """

    households_df = pd.DataFrame()
    households_df["0 0 0 1"] = bedrooms_df["Person"]
    # ASSUMPTIONS
    # i) Old families are composed of couples only
    households_df["0 0 2 0"] = bedrooms_df["Old_Family"]
    # ii) Lone parents with one or two bedrooms only have one child
    households_df["1 1 0 0"] = (
        bedrooms_df["Lone_Family_1B"] + bedrooms_df["Lone_Family_2B"]
    )
    # iii) Lone parents with three or more bedrooms only have two children
    households_df["2 1 0 0"] = bedrooms_df["Lone_Family_3B"]

    households_df["3 1 0 0"] = bedrooms_df["Lone_Family_4B"]
    # iv) Families classified as others count as young adults with no children
    households_df["0 2 0 0"] = (
        bedrooms_df["Young_Family_1B"]
<<<<<<< HEAD
        + 0.5*bedrooms_df["Young_Family_2B"]
        + 0.2*bedrooms_df["Young_Family_3B"]
        + bedrooms_df["Other_Family_1B"]
        + bedrooms_df["Other_Family_2B"]
    )
    households_df["1 2 0 0"] = 0.5*bedrooms_df["Young_Family_2B"] 
    households_df["2 2 0 0"] = 0.8*bedrooms_df["Young_Family_3B"] 
=======
        + 0.2 * bedrooms_df["Young_Family_2B"]
        + bedrooms_df["Other_Family_1B"]
        + bedrooms_df["Other_Family_2B"]
    )
    households_df["1 2 0 0"] = 0.8 * bedrooms_df["Young_Family_2B"]
    households_df["2 2 0 0"] = bedrooms_df["Young_Family_3B"]
>>>>>>> ddfb8cea
    households_df["3 2 0 0"] = bedrooms_df["Young_Family_4B"]
    households_df["0 3 0 0"] = bedrooms_df["Other_Family_3B"]
    households_df["0 4 0 0"] = 0.5*bedrooms_df["Other_Family_4B"]
    households_df["0 5 0 0"] = 0.5*bedrooms_df["Other_Family_4B"]
    return households_df


def create_input_dict(
    DATA_DIR: str = os.path.join(
        "..", "data", "census_data", "output_area", "NorthEast"
    )
) -> dict:
    """Reads and formats input dataframe to populate realistic households in England and Wales

    Args:
        DATA_DIR: path to dataset (csv file)

    Returns:
        dictionary with frequencies of populations 
    """
    population_df = read_population_df(DATA_DIR)
    n_households_df = read_household_df(DATA_DIR)
    ages_df = read_ages_df(DATA_DIR)
    comp_people_df = read_household_composition_people(DATA_DIR)
    households_df = people_compositions2households(comp_people_df)
    #bedrooms_df = read_bedrooms_df(DATA_DIR)
    #households_df = bedrooms2households(bedrooms_df)

    input_dict = {
        "n_residents": population_df["n_residents"],
        "n_households": n_households_df["n_households"],
        "age_freq": ages_df,
        "sex_freq": population_df[["males", "females"]],
        "household_composition_freq": households_df,
    }

    return input_dict


if __name__ == "__main__":

    input_dict = create_input_dict()

    print(input_dict["household_composition_freq"])<|MERGE_RESOLUTION|>--- conflicted
+++ resolved
@@ -328,56 +328,7 @@
     return households_df.div(households_df.sum(axis=1), axis=0)
 
 
-def bedrooms2households(bedrooms_df: pd.DataFrame) -> pd.DataFrame:
-    """Converts bedroom data into assumptions of how households are populated by different age groups
-    
-    Args: 
-        bedrooms_df: number of bedrooms per different family types
-    
-    Returns:
-        households_df: how households are populated by age group
-    """
-
-    households_df = pd.DataFrame()
-    households_df["0 0 0 1"] = bedrooms_df["Person"]
-    # ASSUMPTIONS
-    # i) Old families are composed of couples only
-    households_df["0 0 2 0"] = bedrooms_df["Old_Family"]
-    # ii) Lone parents with one or two bedrooms only have one child
-    households_df["1 1 0 0"] = (
-        bedrooms_df["Lone_Family_1B"] + bedrooms_df["Lone_Family_2B"]
-    )
-    # iii) Lone parents with three or more bedrooms only have two children
-    households_df["2 1 0 0"] = bedrooms_df["Lone_Family_3B"]
-
-    households_df["3 1 0 0"] = bedrooms_df["Lone_Family_4B"]
-    # iv) Families classified as others count as young adults with no children
-    households_df["0 2 0 0"] = (
-        bedrooms_df["Young_Family_1B"]
-<<<<<<< HEAD
-        + 0.5*bedrooms_df["Young_Family_2B"]
-        + 0.2*bedrooms_df["Young_Family_3B"]
-        + bedrooms_df["Other_Family_1B"]
-        + bedrooms_df["Other_Family_2B"]
-    )
-    households_df["1 2 0 0"] = 0.5*bedrooms_df["Young_Family_2B"] 
-    households_df["2 2 0 0"] = 0.8*bedrooms_df["Young_Family_3B"] 
-=======
-        + 0.2 * bedrooms_df["Young_Family_2B"]
-        + bedrooms_df["Other_Family_1B"]
-        + bedrooms_df["Other_Family_2B"]
-    )
-    households_df["1 2 0 0"] = 0.8 * bedrooms_df["Young_Family_2B"]
-    households_df["2 2 0 0"] = bedrooms_df["Young_Family_3B"]
->>>>>>> ddfb8cea
-    households_df["3 2 0 0"] = bedrooms_df["Young_Family_4B"]
-    households_df["0 3 0 0"] = bedrooms_df["Other_Family_3B"]
-    households_df["0 4 0 0"] = 0.5*bedrooms_df["Other_Family_4B"]
-    households_df["0 5 0 0"] = 0.5*bedrooms_df["Other_Family_4B"]
-    return households_df
-
-
-def create_input_dict(
+def def create_input_dict(
     DATA_DIR: str = os.path.join(
         "..", "data", "census_data", "output_area", "NorthEast"
     )
