--- conflicted
+++ resolved
@@ -3,7 +3,6 @@
 import yaml
 from pathlib import Path
 
-<<<<<<< HEAD
 class Interaction:
     def __init__(self,parameters=None):
         pass
@@ -27,425 +26,7 @@
     def single_time_step_for_group(self):
         raise NotImplementedError()
 
-    
-    
-=======
 collective_default_config_filename = (
     Path(__file__).parent.parent.parent
-    / "configs/defaults/interaction/InteractionCollective.yaml"
+    / "configs/defaults/interaction/DefaultInteraction.yaml"
 )
-
-
-class Interaction:
-    def __init__(self, intensities: dict):
-        """
-        Interaction class, makes interactions between members of a group happen
-        leading to infections
-
-        Parameters
-        ----------
-
-        intensities:
-            dictionary of intensities for the different
-            group types
-        """
-        self.intensities = intensities
-
-    def time_step(self, time: float, delta_time: float, group: "Group"):
-        """
-        Runs the interaction model for a time step
-
-        Parameters
-        ----------
-
-        time:
-            time at which the
-        delta_time: 
-            duration of the timestep
-        group:
-            group to run the interaction on
-        """
-
-        self.single_time_step_for_group(group=group, time=time, delta_time=delta_time)
-        group.update_status_lists(time=time, delta_time=delta_time)
-
-
-class InteractionCollective(Interaction):
-    def __init__(self, mode: str, intensities: dict):
-        """
-        Define an interaction model where probabilities are combined
-
-        Parameters
-        ---------
-        mode:
-            mode of interatio. Either probabilistic or 
-        intensities:
-            dictionary with group intensities depending on group type
-        """
-        super().__init__(intensities)
-        self.mode = mode
-        self.alphas = {}
-
-    @classmethod
-    def from_file(
-        cls, config_filename: str = collective_default_config_filename
-    ) -> "InteractionCollective":
-        """
-        Initialize Hospitals from path to data frame, and path to config file 
-
-        Parameters
-        ----------
-        filename:
-            path to hospital dataframe
-        config_filename:
-            path to hospital config dictionary
-        Returns
-        -------
-        Interaction instance
-        """
-
-        with open(config_filename) as f:
-            config = yaml.load(f, Loader=yaml.FullLoader)
-        return InteractionCollective(config.get("mode"), config.get("intensities"))
-
-    def single_time_step_for_group(
-        self, group: "Group", time: float, delta_time: float
-    ):
-        """
-        Runs the interaction model for a time step
-
-        Parameters
-        ----------
-        group:
-            group to run the interaction on
-        time:
-            time at which the
-        delta_time: 
-            duration of the timestep
-        """
-
-        if group.must_timestep:
-
-            effective_load = self.calculate_effective_viral_load(group, delta_time)
-
-            if effective_load <= 0.0:
-                return
-
-            for recipient in group.susceptible:
-                self.single_time_step_for_recipient(
-                    recipient=recipient,
-                    effective_load=effective_load,
-                    group=group,
-                    time=time,
-                )
-
-        # TODO: must allow for infection of workers by patients
-
-    def single_time_step_for_recipient(
-        self, recipient: "Person", effective_load: float, group: "Group", time: float
-    ):
-        """
-        Run the interaction time step for a recipient of the interaction
-
-        Parameters
-        ----------
-        recipient:
-            person susceptible to be infected
-        effective_load:
-            combined probability of all the infected people in the group during the whole time step to infect recipient
-        group:
-            group in which to run the interaction
-        time:
-            time at which the interaction happens
-        """
-
-        transmission_probability = 0.0
-
-        if recipient.health_information.susceptibility <= 0.0:
-            return
-
-        if self.mode == "superposition":
-            """
-            added probability from product of non-infection probabilities.
-            for each time step, the infection probabilities per infected person are given
-            by their individual, time-dependent infection probability times the
-            interaction intensity normalised to the group size --- this is to recover the
-            logic of the SI/SIR models --- and normalised to the time interval, given in
-            units of full days.
-            """
-            transmission_probability = (
-                recipient.health_information.susceptibility * effective_load
-            )
-        elif self.mode == "probabilistic":
-            """
-            multiplicative probability from product of non-infection probabilities.
-            for each time step, the infection probabilities per infected person are given
-            by their individual, time-dependent infection probability times the
-            interaction intensity normalised to the group size --- this is to recover the
-            logic of the SI/SIR models --- and normalised to the time interval, given in
-            units of full days.
-            """
-            transmission_probability = 1.0 - np.exp(
-                -recipient.health_information.susceptibility * effective_load
-            )
-
-        if random.random() <= transmission_probability:
-
-            infecter = self.select_infecter()
-
-            infecter.health_information.infection.infect_person_at_time(
-                person=recipient, time=time
-            )
-
-            infecter.health_information.counter.increment_infected()
-
-            recipient.health_information.counter.update_infection_data(
-                time=time, group_type=group.spec
-            )
-
-    def calculate_effective_viral_load(self, group: "Group", delta_time: float):
-        """
-        Calculate the combined effect of all infected people over a time step
-        to infect the susceptible people in the group
-
-        Parameters
-        ---------
-        group:
-            group over which to compute the viral load
-        delta_time:
-            duration of the time step
-        """
-
-        group_type = group.spec
-        summed_load = 0.0
-        interaction_intensity = (
-            self.intensities.get(group_type)
-            / (max(1, group.size) ** self.get_alpha(group_type=group_type))
-            * (delta_time)
-        )
-
-        if interaction_intensity > 0.0:
-
-            self.weights = []
-
-            for person in group.infected:
-
-                viral_load = (
-                    person.health_information.infection.transmission.probability
-                )
-                summed_load += viral_load
-                self.weights.append([person, viral_load])
-
-            for i in range(len(self.weights)):
-
-                self.weights[i][1] /= summed_load
-
-            summed_load *= interaction_intensity
-
-        return summed_load
-
-    def select_infecter(self):
-        """
-        Assign responsiblity to infecter for infecting someone
-
-        """
-
-        choice_weights = [w[1] for w in self.weights]
-
-        idx = np.random.choice(range(len(self.weights)), 1, p=choice_weights)[0]
-
-        return self.weights[idx][0]
-
-    #TODO: Comes from IC, but do we want to get rid off it?
-    def get_alpha(self, group_type):
-
-        if group_type in self.alphas:
-            return self.alphas[group_type]
-
-        return 1.0
-
-    def set_alphas(self, alphas):
-
-        self.alphas = alphas
-
-    def set_alpha_of_group_type(self, group_type, alpha):
-
-        self.alphas[group_type] = alpha
-
-
-# TODO: ALL THIS NEEDS TO BE REFACTORED, NOT WORKING AT THE MOMENT
-# TODO: READ MAX AGE (100) FROM SOMEWHERE
-class MatrixInteraction(Interaction):
-    """
-    We assume that the matrices are symmetric, with age indexing rows and
-    columns, and that they are organised in a dictionary with the group_type
-    as key.  The sum over a row then gives th total number of interactions
-    a person of a given age has per day in this group (we can vary this
-    number on a daily base with a Poissonian distribution) - if we call
-    each group only once per day, this translates immediately into contacts
-    per call.  The resulting number of interactions is then distributed
-    over group members according to the frequency in the matrix.
-    """
-
-    def __init__(self):
-
-        super().__init__()
-
-    def single_time_step_for_group(self, time, group):
-
-        if group.must_timestep():
-
-            self.matrix = group.get_contact_matrix()
-            self.matrix = self.reduce_matrix(group)
-            self.contacts, self.probability = self.normalize_contact_matrix(self.matrix)
-
-            for infecter in group.get_infected():
-                contact_ages = self.prepare_interaction_ages(infecter, group)
-                for age in contact_ages:
-                    self.make_interactions(
-                        time=time, infecter=infecter, group=group, age=age
-                    )
-
-        if group.spec == "hospital":
-            print("must allow for infection of workers by patients")
-
-    def make_interactions(self, time, infecter, group, age):
-        # randomly select someone with that age
-        recipient = self.make_single_contact(infecter, group, age)
-        if (
-            recipient
-            and not (recipient.is_infected())
-            and recipient.susceptibility > 0.0
-        ):
-            if random.random() <= 1.0 - np.exp(
-                -self.transmission_probability * recipient.susceptibility()
-            ):
-                infecter.infection.infect_person_at_time(person=recipient, time=time)
-                recipient.counter.update_infection_data(
-                    time=time, group_type=group.get_spec()
-                )
-                infecter.counter.increment_infected()
-
-    def prepare_interaction_ages(self, delta_time, time, infecter, group):
-        self.transmission_probability = self.calculate_single_transmission_probability(
-            delta_time=delta_time, infecter=infecter, group=group
-        )
-        if self.transmission_probability > 1.0e-12:
-            n_average = self.contacts[infecter.age]
-            # find column infecter, and sum
-            N_contacts = self.calculate_actual_N_contacts(n_average)
-            draw_contacts = np.random.rand(N_contacts)
-            contact_ages = np.searchsorted(
-                self.probability[:, infecter.age], draw_contacts
-            )
-            for i in range(N_contacts):
-                # randomly select someone with that age
-                recipient = self.make_single_contact(infecter, group, contact_ages[i])
-                if recipient and (
-                    not (recipient.is_infected()) and recipient.susceptibility > 0.0
-                ):
-                    if random.random() <= 1.0 - np.exp(
-                        -self.transmission_probability * recipient.susceptibility()
-                    ):
-                        infecter.infection.infect_person_at_time(recipient)
-                        recipient.counter.update_infection_data(
-                            time=time, group_type=group.get_spec()
-                        )
-                        infecter.counter.increment_infected()
-
-    def calculate_single_transmission_probability(self, delta_time, infecter, group):
-        intensity = group.intensity
-        probability = infecter.infection.transmission.probability
-        # probability *= self.severity_multiplier(group.get_spec())
-        return probability * intensity * delta_time
-
-    def test_single_time_step_for_group(self, group):
-
-        self.test_matrix = np.zeros((100, 100))
-        self.matrix = group.get_contact_matrix()
-        people = group.get_people()
-
-        self.matrix = self.reduce_matrix(group)
-        self.contacts, self.probability = self.normalize_contact_matrix(self.matrix)
-
-        for infecter in people:
-            n_average = self.contacts[infecter.age]
-            # find column infecter, and sum
-            N_contacts = self.calculate_actual_N_contacts(n_average)
-            draw_contacts = np.random.rand(N_contacts)
-            contact_ages = np.searchsorted(
-                self.probability[:, infecter.age], draw_contacts
-            )
-            for i in range(N_contacts):
-                # randomly select someone with that age
-                recipient = self.make_single_contact(infecter, group, contact_ages[i])
-                if recipient:
-                    self.test_matrix[infecter.age][recipient.age] += 1 / 2
-                    self.test_matrix[recipient.age][infecter.age] += 1 / 2
-
-    def test_single_time_step_for_group(self, group):
-
-        self.matrix = group.get_contact_matrix()
-        people = group.get_people()
-
-        self.matrix = self.reduce_matrix(group)
-        self.contacts, self.probability = self.normalize_contact_matrix(self.matrix)
-
-        for infecter in people:
-            n_average = self.contacts[infecter.age]
-            # find column infecter, and sum
-            N_contacts = self.calculate_actual_N_contacts(n_average)
-            draw_contacts = np.random.rand(N_contacts)
-            contact_ages = np.searchsorted(
-                self.probability[:, infecter.age], draw_contacts
-            )
-            for i in range(N_contacts):
-                # randomly select someone with that age
-                recipient = self.make_single_contact(infecter, group, contact_ages[i])
-                if recipient:
-                    self.test_matrix[infecter.age][recipient.age] += 1 / 2
-                    self.test_matrix[recipient.age][infecter.age] += 1 / 2
-
-    def reduce_matrix(self, group):
-        # Find empty ages
-        matrix = group.get_contact_matrix()
-        not_in_group = np.setxor1d(
-            np.arange(len(matrix)), [person.age for person in group.people]
-        )
-        # if no age empty
-        if len(not_in_group) == 0:
-            return matrix
-        return self.remove_distribute_matrix(matrix, not_in_group)
-
-    def remove_distribute_matrix(self, matrix, to_remove):
-        # Redistribute values of those bins
-        contacts_to_share = matrix[to_remove, :].sum(axis=0)
-        reduced_matrix = matrix.copy()
-        reduced_matrix[to_remove, :] = np.zeros((len(to_remove), len(matrix)))
-        reduced_matrix[:, to_remove] = np.zeros((len(matrix), len(to_remove)))
-        weights = np.nan_to_num(reduced_matrix / reduced_matrix.sum(axis=0))
-        reduced_matrix += contacts_to_share * weights
-        return reduced_matrix
-
-    def normalize_contact_matrix(self, matrix):
-        mean_contacts = matrix.sum(axis=0)
-        probability = matrix / mean_contacts
-        return mean_contacts, np.cumsum(probability, axis=0)
-
-    def make_single_contact(self, infecter, group, contact_age):
-        # TODO: Think about implications for very small groups, this will lower the number of interactions
-        if infecter.age == contact_age and len(group.age_pool[contact_age]) == 1:
-            return None
-        recipient = infecter
-        while recipient == infecter:
-            recipient = np.random.choice(group.age_pool[contact_age])
-        return recipient
-
-    def calculate_actual_N_contacts(self, Nave):
-        N = np.random.poisson(Nave)
-        Nint = int(N)
-        Nover = N - Nint
-        if np.random.random() < Nover:
-            Nint += 1
-        return Nint
->>>>>>> 1c26ecb4
