import logging
import logging.config
import os
import pickle

import numpy as np
import yaml
from tqdm.auto import tqdm  # for a fancy progress bar

from covid import interaction
from covid.box_generator import BoxGenerator
from covid.commute import CommuteGenerator
from covid.groups import *
from covid.groups.people import HealthIndex
from covid.infection import Infection
from covid.infection import symptoms
from covid.infection import transmission
from covid.inputs import Inputs
from covid.logger import Logger
from covid.time import Timer

world_logger = logging.getLogger(__name__)


class World:
    """
    Stores global information about the simulation
    """

    def __init__(
            self, config_file=None, box_mode=False, box_n_people=None, box_region=None
    ):
        world_logger.info("Initializing world...")
        # read configs
        self.config = read_config(config_file)
        self.relevant_groups = self.get_simulation_groups()
        self.read_defaults()
        # set up logging
        self.world_creation_logger(self.config["logger"]["save_path"])
        # start initialization
        self.box_mode = box_mode
        self.people = []
        self.total_people = 0
        self.inputs = Inputs(zone=self.config["world"]["zone"])
        if self.box_mode:
            self.initialize_hospitals()
            # self.initialize_cemeteries()
            self.initialize_box_mode(box_region, box_n_people)
        else:
            self.commute_generator = CommuteGenerator.from_file(
                self.inputs.commute_generator_path
            )
            self.initialize_areas()
            self.initialize_super_areas()
            self.initialize_people()
            self.initialize_households()
            self.initialize_hospitals()
            self.initialize_cemeteries()
            if "schools" in self.relevant_groups:
                self.initialize_schools()
            else:
                world_logger.info("schools not needed, skipping...")
            if "companies" in self.relevant_groups:
                self.initialize_companies()
            else:
                world_logger.info("companies not needed, skipping...")
            if "boundary" in self.relevant_groups:
                self.initialize_boundary()
            else:
                world_logger.info("nothing exists outside the simulated region")
            if "pubs" in self.relevant_groups:
                self.initialize_pubs()
                self.group_maker = GroupMaker(self)
            else:
                world_logger.info("pubs not needed, skipping...")
        #self.interaction = self.initialize_interaction()
        #self.logger = Logger(
        #    self, self.config["logger"]["save_path"], box_mode=box_mode
        #)
        world_logger.info("Done.")

    def world_creation_logger(
            self, save_path, config_file=None, default_level=logging.INFO,
    ):
        """
        """
        # where to read and write files
        if config_file is None:
            config_file = os.path.join(
                os.path.dirname(os.path.realpath(__file__)),
                "..",
                "configs",
                "config_world_creation_logger.yaml",
            )
        # creating logger
        log_file = os.path.join(save_path, "world_creation.log")
        if os.path.isfile(config_file):
            with open(config_file, "rt") as f:
                log_config = yaml.safe_load(f.read())
            logging.config.dictConfig(log_config)
        else:
            logging.basicConfig(filename=log_file, level=logging.INFO)

    def to_pickle(self, pickle_obj=os.path.join("..", "data", "world.pkl")):
        """
        Write the world to file. Comes in handy when setting up the world
        takes a long time.
        """
        with open(pickle_obj, "wb") as f:
            pickle.dump(self, f)

    @classmethod
    def from_pickle(cls, pickle_obj="/cosma7/data/dp004/dc-quer1/world.pkl"):
        """
        Initializes a world instance from an already populated world.
        """
        with open(pickle_obj, "rb") as f:
            world = pickle.load(f)
        return world

    @classmethod
    def from_config(cls, config_file):
        return cls(config_file)

    def get_simulation_groups(self):
        """
        Reads all the different groups specified in the time section of the configuration file.
        """
        timesteps_config = self.config["time"]["step_active_groups"]
        active_groups = []
        for daytype in timesteps_config.keys():
            for timestep in timesteps_config[daytype].values():
                for group in timestep:
                    active_groups.append(group)
        active_groups = np.unique(active_groups)
        return active_groups

    def read_defaults(self):
        """
        Read config files for the world and it's active groups.
        """
        basepath = os.path.join(
            os.path.dirname(os.path.realpath(__file__)), "..", "configs", "defaults",
        )
        # global world settings
        default_config_path = os.path.join(basepath, "world.yaml")
        with open(default_config_path, "r") as f:
            default_config = yaml.load(f, Loader=yaml.FullLoader)
        for key in default_config.keys():
            if key not in self.config:
                self.config[key] = default_config[key]
        # active group settings
        for relevant_group in self.relevant_groups:
            group_config_path = os.path.join(basepath, f"{relevant_group}.yaml")
            if os.path.isfile(group_config_path):
                with open(group_config_path, "r") as f:
                    default_config = yaml.load(f, Loader=yaml.FullLoader)
                for key in default_config.keys():
                    if key not in self.config:
                        self.config[key] = default_config[key]

    def initialize_box_mode(self, region=None, n_people=None):
        """
        Sets the simulation to run in a single box, with everyone inside and no 
        schools, households, etc.
        Useful for testing interaction models and comparing to SIR.
        """
        world_logger.info("Setting up box mode...")
        self.boxes = Boxes()
        box = BoxGenerator(self, region, n_people)
        self.boxes.members = [box]
        self.people = People(self)
        self.people.members = box.people

    def initialize_cemeteries(self):
        self.cemeteries = Cemeteries(self)

    def initialize_hospitals(self):
        self.hospitals = Hospitals.from_file(
            self.inputs.hospital_data_path,
            self.inputs.hospital_config_path,
            box_mode=self.box_mode,
        )

        if not self.box_mode:
            pbar = tqdm(total=len(self.super_areas.members))
            for msoarea in self.super_areas.members:
                distributor = HospitalDistributor(self.hospitals, msoarea)
                pbar.update(1)
            pbar.close()

    def initialize_pubs(self):
        self.pubs = Pubs(self, self.inputs.pubs_df, self.box_mode)

    def initialize_areas(self):
        """
        Each output area in the world is represented by an Area object.
        This Area object contains the demographic information about
        people living in it.
        """
        print("Initializing areas...")
        self.areas = Areas.from_file(
            self.inputs.n_residents_file,
            self.inputs.age_freq_file,
            self.inputs.sex_freq_file,
            self.inputs.household_composition_freq_file,
        )
        areas_distributor = AreaDistributor(
            self.areas,
            self.inputs.area_mapping_df,
            self.inputs.areas_coordinates_df,
            self.relevant_groups,
        )
        areas_distributor.read_areas_census()

    def initialize_super_areas(self):
        """
        An super_area is a group of areas. We use them to store company data.
        """
        print("Initializing SuperAreas...")
        self.super_areas = SuperAreas(self)
        super_areas_distributor = SuperAreaDistributor(
            self.super_areas,
            self.relevant_groups,
        )

    def initialize_people(self):
        """
        Populates the world with person instances.
        """
        print("Initializing people...")
        # TODO:
        # self.people = People.from_file(
        #    self.inputs.,
        #    self.inputs.,
        # )
        self.people = People(self)
        pbar = tqdm(total=len(self.areas.members))
        for area in self.areas.members:
            # get msoa flow data for this oa area
            wf_area_df = self.inputs.workflow_df.loc[(area.super_area.name,)]
            person_distributor = PersonDistributor(
                self,
                self.people,
                self.areas,
                area,
                self.super_areas,
                self.inputs.compsec_by_sex_df,
                wf_area_df,
                self.inputs.key_compsec_ratio_by_sex_df,
                self.inputs.key_compsec_distr_by_sex_df,
            )
            person_distributor.populate_area()
            pbar.update(1)
        pbar.close()

    def initialize_households(self):
        """
        Calls the HouseholdDistributor to assign people to households following
        the census household compositions.
        """
        print("Initializing households...")
        pbar = tqdm(total=len(self.areas.members))
        self.households = Households(self)
        for area in self.areas.members:
            household_distributor = HouseholdDistributor(
                self.households,
                area,
                self.areas,
                self.config,
            )
            household_distributor.distribute_people_to_household()
            pbar.update(1)
        pbar.close()

    def initialize_schools(self):
        """
        Schools are organized in NN k-d trees by age group, so we can quickly query
        the closest age compatible school to a certain kid.
        """
        print("Initializing schools...")
        self.schools = Schools.from_file(
            self.inputs.school_data_path, self.inputs.school_config_path
        )
        pbar = tqdm(total=len(self.areas.members))
        for area in self.areas.members:
            self.distributor = SchoolDistributor.from_file(
                self.schools,
                area,
                self.inputs.school_config_path,
            )
            self.distributor.distribute_kids_to_school()
            self.distributor.distribute_teachers_to_school()
            pbar.update(1)
        pbar.close()

    def initialize_companies(self):
        """
        Companies live in super_areas.
        """
        print("Initializing Companies...")
        self.companies = Companies.from_file(
            self.inputs.companysize_file, self.inputs.company_per_sector_per_msoa_file,
        )
        pbar = tqdm(total=len(self.super_areas.members))
        for super_area in self.super_areas.members:
            self.distributor = CompanyDistributor(
                self.companies,
                super_area,
                self.config,
            )
            self.distributor.distribute_adults_to_companies()
            pbar.update(1)
        pbar.close()

    def initialize_boundary(self):
        """
        Create a population that lives in the boundary.
        It interacts with the population in the simulated region only
        in companies. No interaction takes place during leasure activities.
        """
        print("Creating Boundary...")
        self.boundary = Boundary(self)
<<<<<<< HEAD
=======

    def initialize_interaction(self):
        interaction_type = self.config["interaction"]["type"]
        interaction_class_name = interaction_type.capitalize()+"Interaction" 
        interaction_instance = getattr(interaction, interaction_class_name)()
        return interaction_instance

    def set_active_group_to_people(self, active_groups):
        for group_name in active_groups:
            grouptype = getattr(self, group_name)
            if "pubs" in active_groups:
                self.group_maker.distribute_people(group_name)
            for group in grouptype.members:
                group.set_active_members()

    def set_allpeople_free(self):
        for person in self.people.members:
            person.active_group = None

    def initialize_infection(self):
        return _initialize_infection(
            self.config,
            self.timer.now
        )

    def seed_infections_group(self, group, n_infections):
        choices = np.random.choice(group.size, n_infections, replace=False)
        infecter_reference = self.initialize_infection()
        for choice in choices:
            infecter_reference.infect_person_at_time(
                list(group.people)[choice], self.timer.now
            )
        group.update_status_lists(self.timer.now, delta_time=0)
        self.hospitalise_the_sick(group)
        self.bury_the_dead(group)

    def seed_infections_box(self, n_infections):
        world_logger.info("seed ", n_infections, "infections in box")
        choices = np.random.choice(list(self.people.members), n_infections, replace=False)
        infecter_reference = self.initialize_infection()
        for choice in choices:
            infecter_reference.infect_person_at_time(choice, self.timer.now)
        group = self.boxes.members[0]
        group.update_status_lists(self.timer.now, delta_time=0)
        self.hospitalise_the_sick(group)
        self.bury_the_dead(group)

    def hospitalise_the_sick(self, group):
        """
        These functions could be more elegantly handled by an implementation inside a group collection.
        I'm putting them here for now to maintain the same functionality whilst removing a person's
        reference to the world as that makes it impossible to perform population generation prior
        to world construction.
        """
        for person in group.in_hospital:
            if person.in_hospital is None:
                self.hospitals.allocate_patient(person)

    def bury_the_dead(self, group):
        for person in group.dead:
            cemetery = self.cemeteries.get_nearest(person)
            cemetery.add(person)
            group.remove_person(person)

    def do_timestep(self):
        active_groups = self.timer.active_groups()
        print ("=====================================================")
        print ("=== active groups: ",active_groups,", ",
               "time = ",self.timer.now,", delta = ",self.timer.duration)
        if not active_groups or len(active_groups) == 0:
            world_logger.info("==== do_timestep(): no active groups found. ====")
            return
        # update people (where they are according to time)
        self.set_active_group_to_people(active_groups)
        # infect people in groups
        group_instances = [getattr(self, group) for group in active_groups]
        for group_type in group_instances:
            for group in group_type.members:
                self.interaction.time_step(self.timer.now, self.timer.duration, group)
                self.hospitalise_the_sick(group)
                self.bury_the_dead(group)
        # Update people that recovered in hospitals
        for hospital in self.hospitals.members:
            hospital.update_status_lists(self.timer.now, delta_time=0)
            self.hospitalise_the_sick(hospital)
        self.set_allpeople_free()

    def group_dynamics(self, n_seed=100):
        print(
            f"Starting group_dynamics for {self.timer.total_days} days at day {self.timer.day}"
        )
        assert sum(self.config["time"]["step_duration"]["weekday"].values()) == 24
        # TODO: move to function that checks the config file (types, values, etc...)
        # initialize the interaction class with an infection selector
        if self.box_mode:
            self.seed_infections_box(n_seed)
        else:
            for household in self.households.members:
                self.seed_infections_group(household, 1)
        print(
            "starting the loop ..., at ",
            self.timer.day,
            " days, to run for ",
            self.timer.total_days,
            " days",
        )

        for day in self.timer:
            if day > self.timer.total_days:
                break
            self.logger.log_timestep(day)
            self.do_timestep()


def read_config(config_file):
    if config_file is None:
        config_file = os.path.join(
            os.path.dirname(os.path.realpath(__file__)),
            "..",
            "configs",
            "config_example.yaml",
        )
    with open(config_file, "r") as f:
        return yaml.load(f, Loader=yaml.FullLoader)


def _initialize_infection(config, time):
    if "parameters" in config["infection"]:
        infection_parameters = config["infection"]["parameters"]
    else:
        infection_parameters = {}
    if "transmission" in config["infection"]:
        transmission_type = config["infection"]["transmission"]["type"]
        try:
            transmission_parameters = config["infection"]["transmission"][
                "parameters"
            ]
        except KeyError:
            transmission_parameters = dict()
        transmission_class_name = "Transmission" + transmission_type.capitalize()
    else:
        trans_class = "TransmissionConstant"
        transmission_parameters = {}
    trans_class = getattr(transmission, transmission_class_name)
    transmission_class = trans_class(**transmission_parameters)
    if "symptoms" in config["infection"]:
        symptoms_type = config["infection"]["symptoms"]["type"]
        try:
            symptoms_parameters = config["infection"]["symptoms"]["parameters"]
        except KeyError:
            symptoms_parameters = dict()

        symptoms_class_name = "Symptoms" + symptoms_type.capitalize()
    else:
        symptoms_class_name = "SymptomsGaussian"
        symptoms_parameters = {}
    symp_class = getattr(symptoms, symptoms_class_name)
    reference_health_index = HealthIndex().get_index_for_age(40)
    symptoms_class = symp_class(
        health_index=reference_health_index, **symptoms_parameters
    )
    infection = Infection(
        time, transmission_class, symptoms_class, **infection_parameters
    )
    return infection


if __name__ == "__main__":
    world = World(
        config_file=os.path.join("../configs", "config_example.yaml"),
        # box_mode=True,
        # box_region='test',
    )

    # world = World(config_file=os.path.join("../configs", "config_boxmode_example.yaml"),
    #              box_mode=True,box_n_people=100)

    # world = World.from_pickle()
    world.group_dynamics()
>>>>>>> cf19f13e
<|MERGE_RESOLUTION|>--- conflicted
+++ resolved
@@ -321,185 +321,9 @@
         """
         print("Creating Boundary...")
         self.boundary = Boundary(self)
-<<<<<<< HEAD
-=======
 
     def initialize_interaction(self):
         interaction_type = self.config["interaction"]["type"]
         interaction_class_name = interaction_type.capitalize()+"Interaction" 
         interaction_instance = getattr(interaction, interaction_class_name)()
         return interaction_instance
-
-    def set_active_group_to_people(self, active_groups):
-        for group_name in active_groups:
-            grouptype = getattr(self, group_name)
-            if "pubs" in active_groups:
-                self.group_maker.distribute_people(group_name)
-            for group in grouptype.members:
-                group.set_active_members()
-
-    def set_allpeople_free(self):
-        for person in self.people.members:
-            person.active_group = None
-
-    def initialize_infection(self):
-        return _initialize_infection(
-            self.config,
-            self.timer.now
-        )
-
-    def seed_infections_group(self, group, n_infections):
-        choices = np.random.choice(group.size, n_infections, replace=False)
-        infecter_reference = self.initialize_infection()
-        for choice in choices:
-            infecter_reference.infect_person_at_time(
-                list(group.people)[choice], self.timer.now
-            )
-        group.update_status_lists(self.timer.now, delta_time=0)
-        self.hospitalise_the_sick(group)
-        self.bury_the_dead(group)
-
-    def seed_infections_box(self, n_infections):
-        world_logger.info("seed ", n_infections, "infections in box")
-        choices = np.random.choice(list(self.people.members), n_infections, replace=False)
-        infecter_reference = self.initialize_infection()
-        for choice in choices:
-            infecter_reference.infect_person_at_time(choice, self.timer.now)
-        group = self.boxes.members[0]
-        group.update_status_lists(self.timer.now, delta_time=0)
-        self.hospitalise_the_sick(group)
-        self.bury_the_dead(group)
-
-    def hospitalise_the_sick(self, group):
-        """
-        These functions could be more elegantly handled by an implementation inside a group collection.
-        I'm putting them here for now to maintain the same functionality whilst removing a person's
-        reference to the world as that makes it impossible to perform population generation prior
-        to world construction.
-        """
-        for person in group.in_hospital:
-            if person.in_hospital is None:
-                self.hospitals.allocate_patient(person)
-
-    def bury_the_dead(self, group):
-        for person in group.dead:
-            cemetery = self.cemeteries.get_nearest(person)
-            cemetery.add(person)
-            group.remove_person(person)
-
-    def do_timestep(self):
-        active_groups = self.timer.active_groups()
-        print ("=====================================================")
-        print ("=== active groups: ",active_groups,", ",
-               "time = ",self.timer.now,", delta = ",self.timer.duration)
-        if not active_groups or len(active_groups) == 0:
-            world_logger.info("==== do_timestep(): no active groups found. ====")
-            return
-        # update people (where they are according to time)
-        self.set_active_group_to_people(active_groups)
-        # infect people in groups
-        group_instances = [getattr(self, group) for group in active_groups]
-        for group_type in group_instances:
-            for group in group_type.members:
-                self.interaction.time_step(self.timer.now, self.timer.duration, group)
-                self.hospitalise_the_sick(group)
-                self.bury_the_dead(group)
-        # Update people that recovered in hospitals
-        for hospital in self.hospitals.members:
-            hospital.update_status_lists(self.timer.now, delta_time=0)
-            self.hospitalise_the_sick(hospital)
-        self.set_allpeople_free()
-
-    def group_dynamics(self, n_seed=100):
-        print(
-            f"Starting group_dynamics for {self.timer.total_days} days at day {self.timer.day}"
-        )
-        assert sum(self.config["time"]["step_duration"]["weekday"].values()) == 24
-        # TODO: move to function that checks the config file (types, values, etc...)
-        # initialize the interaction class with an infection selector
-        if self.box_mode:
-            self.seed_infections_box(n_seed)
-        else:
-            for household in self.households.members:
-                self.seed_infections_group(household, 1)
-        print(
-            "starting the loop ..., at ",
-            self.timer.day,
-            " days, to run for ",
-            self.timer.total_days,
-            " days",
-        )
-
-        for day in self.timer:
-            if day > self.timer.total_days:
-                break
-            self.logger.log_timestep(day)
-            self.do_timestep()
-
-
-def read_config(config_file):
-    if config_file is None:
-        config_file = os.path.join(
-            os.path.dirname(os.path.realpath(__file__)),
-            "..",
-            "configs",
-            "config_example.yaml",
-        )
-    with open(config_file, "r") as f:
-        return yaml.load(f, Loader=yaml.FullLoader)
-
-
-def _initialize_infection(config, time):
-    if "parameters" in config["infection"]:
-        infection_parameters = config["infection"]["parameters"]
-    else:
-        infection_parameters = {}
-    if "transmission" in config["infection"]:
-        transmission_type = config["infection"]["transmission"]["type"]
-        try:
-            transmission_parameters = config["infection"]["transmission"][
-                "parameters"
-            ]
-        except KeyError:
-            transmission_parameters = dict()
-        transmission_class_name = "Transmission" + transmission_type.capitalize()
-    else:
-        trans_class = "TransmissionConstant"
-        transmission_parameters = {}
-    trans_class = getattr(transmission, transmission_class_name)
-    transmission_class = trans_class(**transmission_parameters)
-    if "symptoms" in config["infection"]:
-        symptoms_type = config["infection"]["symptoms"]["type"]
-        try:
-            symptoms_parameters = config["infection"]["symptoms"]["parameters"]
-        except KeyError:
-            symptoms_parameters = dict()
-
-        symptoms_class_name = "Symptoms" + symptoms_type.capitalize()
-    else:
-        symptoms_class_name = "SymptomsGaussian"
-        symptoms_parameters = {}
-    symp_class = getattr(symptoms, symptoms_class_name)
-    reference_health_index = HealthIndex().get_index_for_age(40)
-    symptoms_class = symp_class(
-        health_index=reference_health_index, **symptoms_parameters
-    )
-    infection = Infection(
-        time, transmission_class, symptoms_class, **infection_parameters
-    )
-    return infection
-
-
-if __name__ == "__main__":
-    world = World(
-        config_file=os.path.join("../configs", "config_example.yaml"),
-        # box_mode=True,
-        # box_region='test',
-    )
-
-    # world = World(config_file=os.path.join("../configs", "config_boxmode_example.yaml"),
-    #              box_mode=True,box_n_people=100)
-
-    # world = World.from_pickle()
-    world.group_dynamics()
->>>>>>> cf19f13e
