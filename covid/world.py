--- conflicted
+++ resolved
@@ -9,10 +9,11 @@
 
 from covid.box_generator import BoxGenerator
 from covid.commute import CommuteGenerator
-from covid.distributors import HouseholdDistributor
+from covid.groups import *
 from covid.inputs import Inputs
 from covid.logger import Logger
 from covid.time import Timer
+from covid.distributors import *
 from covid.infection import transmission
 from covid import interaction
 from covid.infection import symptoms
@@ -30,12 +31,8 @@
     def __init__(
         self, config_file=None, box_mode=False, box_n_people=None, box_region=None
     ):
-<<<<<<< HEAD
-        print("Initializing world...")
-=======
         world_logger.info("Initializing world...")
         # read configs
->>>>>>> 1c26ecb4
         self.read_config(config_file)
         self.relevant_groups = self.get_simulation_groups()
         self.read_defaults()
@@ -58,7 +55,7 @@
             self.initialize_areas()
             self.initialize_super_areas()
             self.initialize_people()
-            self.initialize_carehomes()
+            self.initialize_carehomes() # It's crucial for now that carehomes go BEFORE households.
             self.initialize_households()
             self.initialize_hospitals()
             self.initialize_cemeteries()
@@ -69,9 +66,6 @@
             if "companies" in self.relevant_groups:
                 self.initialize_companies()
             else:
-<<<<<<< HEAD
-                print("companies not needed, skipping...")
-=======
                 world_logger.info("companies not needed, skipping...")
             if "boundary" in self.relevant_groups:
                 self.initialize_boundary()
@@ -82,7 +76,6 @@
                 self.group_maker = GroupMaker(self)
             else:
                 world_logger.info("pubs not needed, skipping...")
->>>>>>> 1c26ecb4
         self.interaction = self.initialize_interaction()
         self.logger = Logger(
             self, self.config["logger"]["save_path"], box_mode=box_mode
@@ -246,7 +239,7 @@
             self.relevant_groups,
         )
 
-    def initialize_people(self, skip_companies=False):
+    def initialize_people(self):
         """
         Populates the world with person instances.
         """
@@ -259,8 +252,6 @@
         self.people = People(self)
         pbar = tqdm(total=len(self.areas.members))
         for area in self.areas.members:
-            #if area.name != 'E00105094':
-            #    continue
             # get msoa flow data for this oa area
             wf_area_df = self.inputs.workflow_df.loc[(area.super_area.name,)]
             person_distributor = PersonDistributor(
@@ -285,16 +276,13 @@
         the census household compositions.
         """
         print("Initializing households...")
-        self.households = Households(self)
         household_distributor = HouseholdDistributor.from_file()
         n_students_per_area = self.inputs.n_students
         n_people_in_communal_per_area = self.inputs.n_in_communal
         household_composition_per_area = self.inputs.household_composition_df
         pbar = tqdm(total=len(self.areas.members))
+        self.households = Households()
         for area in self.areas.members:
-<<<<<<< HEAD
-            #if area.name != 'E00105094':
-            #    continue
             n_students = n_students_per_area.loc[area.name].values[0]
             n_people_in_communal = n_people_in_communal_per_area.loc[area.name].values[
                 0
@@ -302,25 +290,19 @@
             house_composition_numbers = household_composition_per_area.loc[
                 area.name
             ].to_dict()
-            household_distributor.distribute_people_to_households(
+            self.households += household_distributor.distribute_people_to_households(
                 area,
                 number_households_per_composition=house_composition_numbers,
                 n_students=n_students,
                 n_people_in_communal=n_people_in_communal,
             )
-=======
-            household_distributor = HouseholdDistributor(
-                self.households,
-                area,
-                self.areas,
-                self.config,
-            )
-            household_distributor.distribute_people_to_household()
->>>>>>> 1c26ecb4
             pbar.update(1)
         pbar.close()
 
     def initialize_carehomes(self):
+        """
+        Initializes carehomes using carehome data from Nomis.
+        """
         print("Initializing carehomes...")
         self.carehomes = CareHomes(self)
         carehome_distributor = CareHomeDistributor()
@@ -360,20 +342,6 @@
         Companies live in super_areas.
         """
         print("Initializing Companies...")
-<<<<<<< HEAD
-        self.companies = Companies(self)
-        pbar = tqdm(total=len(self.msoareas.members))
-        for msoarea in self.msoareas.members:
-            if not msoarea.work_people:
-                warnings.warn(
-                    f"\n The MSOArea {0} has no people that work in it!".format(
-                        msoarea.id
-                    )
-                )
-            else:
-                self.distributor = CompanyDistributor(self.companies, msoarea)
-                self.distributor.distribute_adults_to_companies()
-=======
         self.companies = Companies.from_file(
             self.inputs.companysize_file, self.inputs.company_per_sector_per_msoa_file,
         )
@@ -385,7 +353,6 @@
                 self.config, 
             )
             self.distributor.distribute_adults_to_companies()
->>>>>>> 1c26ecb4
             pbar.update(1)
         pbar.close()
 
@@ -475,13 +442,8 @@
 
     def do_timestep(self):
         active_groups = self.timer.active_groups()
-<<<<<<< HEAD
-        if active_groups == None or len(active_groups) == 0:
-            print("==== do_timestep(): no active groups found. ====")
-=======
         if not active_groups or len(active_groups) == 0:
             world_logger.info("==== do_timestep(): no active groups found. ====")
->>>>>>> 1c26ecb4
             return
         # update people (where they are according to time)
         self.set_active_group_to_people(active_groups)
@@ -523,10 +485,6 @@
 
 
 if __name__ == "__main__":
-<<<<<<< HEAD
-    world = World(config_file=os.path.join("../configs", "config_example.yaml"))
-    world.group_dynamics()
-=======
     world = World(
         config_file=os.path.join("../configs", "config_example.yaml"),
         #box_mode=True,
@@ -538,5 +496,4 @@
     #              box_mode=True,box_n_people=100)
 
     # world = World.from_pickle()
-    # world.group_dynamics()
->>>>>>> 1c26ecb4
+    # world.group_dynamics()