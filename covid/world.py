import os
import pickle
import logging
import logging.config

import numpy as np
import yaml
from tqdm.auto import tqdm  # for a fancy progress bar

from covid.box_generator import BoxGenerator
from covid.commute import CommuteGenerator
from covid.groups import *
from covid.inputs import Inputs
from covid.logger import Logger
from covid.time import Timer
from covid.infection import transmission
from covid import interaction
from covid.infection import symptoms
from covid.infection import Infection
from covid.groups.people import HealthIndex

world_logger = logging.getLogger(__name__)


class World:
    """
    Stores global information about the simulation
    """

    def __init__(
        self, config_file=None, box_mode=False, box_n_people=None, box_region=None
    ):
        world_logger.info("Initializing world...")
        # read configs
        self.read_config(config_file)
        self.relevant_groups = self.get_simulation_groups()
        self.read_defaults()
        # set up logging
        self.world_creation_logger(self.config["logger"]["save_path"])
        # start initialization
        self.box_mode = box_mode
        self.timer = Timer(self.config["time"])
        self.people = []
        self.total_people = 0
        self.inputs = Inputs(zone=self.config["world"]["zone"])
        if self.box_mode:
            #self.initialize_hospitals()
            #self.initialize_cemeteries()
            self.initialize_box_mode(box_region, box_n_people)
        else:
            self.commute_generator = CommuteGenerator.from_file(
                self.inputs.commute_generator_path
            )
            self.initialize_areas()
            self.initialize_super_areas()
            self.initialize_people()
            self.initialize_households()
            self.initialize_hospitals()
            self.initialize_cemeteries()
            if "schools" in self.relevant_groups:
                self.initialize_schools()
            else:
                world_logger.info("schools not needed, skipping...")
            if "companies" in self.relevant_groups:
                self.initialize_companies()
            else:
                world_logger.info("companies not needed, skipping...")
            if "boundary" in self.relevant_groups:
                self.initialize_boundary()
            else:
                world_logger.info("nothing exists outside the simulated region")
            if "pubs" in self.relevant_groups:
                self.initialize_pubs()
                self.group_maker = GroupMaker(self)
            else:
                world_logger.info("pubs not needed, skipping...")
        self.interaction = self.initialize_interaction()
        self.logger = Logger(
            self, self.config["logger"]["save_path"], box_mode=box_mode
        )
        world_logger.info("Done.")

    def world_creation_logger(
        self, save_path, config_file=None, default_level=logging.INFO,
    ):
        """
        """
        # where to read and write files
        if config_file is None:
            config_file = os.path.join(
                os.path.dirname(os.path.realpath(__file__)),
                "..",
                "configs",
                "config_world_creation_logger.yaml",
            )
        # creating logger
        log_file = os.path.join(save_path, "world_creation.log")
        if os.path.isfile(config_file):
            with open(config_file, "rt") as f:
                log_config = yaml.safe_load(f.read())
            logging.config.dictConfig(log_config)
        else:
            logging.basicConfig(filename=log_file, level=logging.INFO)

    def to_pickle(self, pickle_obj=os.path.join("..", "data", "world.pkl")):
        """
        Write the world to file. Comes in handy when setting up the world
        takes a long time.
        """
        with open(pickle_obj, "wb") as f:
            pickle.dump(self, f)

    @classmethod
    def from_pickle(cls, pickle_obj="/cosma7/data/dp004/dc-quer1/world.pkl"):
        """
        Initializes a world instance from an already populated world.
        """
        with open(pickle_obj, "rb") as f:
            world = pickle.load(f)
        return world

    @classmethod
    def from_config(cls, config_file):
        return cls(config_file)

    def read_config(self, config_file):
        if config_file is None:
            config_file = os.path.join(
                os.path.dirname(os.path.realpath(__file__)),
                "..",
                "configs",
                "config_example.yaml",
            )
        with open(config_file, "r") as f:
            self.config = yaml.load(f, Loader=yaml.FullLoader)

    def get_simulation_groups(self):
        """
        Reads all the different groups specified in the time section of the configuration file.
        """
        timesteps_config = self.config["time"]["step_active_groups"]
        active_groups = []
        for daytype in timesteps_config.keys():
            for timestep in timesteps_config[daytype].values():
                for group in timestep:
                    active_groups.append(group)
        active_groups = np.unique(active_groups)
        return active_groups

    def read_defaults(self):
        """
        Read config files for the world and it's active groups.
        """
        basepath = os.path.join(
            os.path.dirname(os.path.realpath(__file__)), "..", "configs", "defaults",
        )
        # global world settings
        default_config_path = os.path.join(basepath, "world.yaml")
        with open(default_config_path, "r") as f:
            default_config = yaml.load(f, Loader=yaml.FullLoader)
        for key in default_config.keys():
            if key not in self.config:
                self.config[key] = default_config[key]
        # active group settings
        for relevant_group in self.relevant_groups:
            group_config_path = os.path.join(basepath, f"{relevant_group}.yaml")
            if os.path.isfile(group_config_path):
                with open(group_config_path, "r") as f:
                    default_config = yaml.load(f, Loader=yaml.FullLoader)
                for key in default_config.keys():
                    if key not in self.config:
                        self.config[key] = default_config[key]

    def initialize_box_mode(self, region=None, n_people=None):
        """
        Sets the simulation to run in a single box, with everyone inside and no 
        schools, households, etc.
        Useful for testing interaction models and comparing to SIR.
        """
        world_logger.info("Setting up box mode...")
        self.boxes = Boxes()
        box = BoxGenerator(self, region, n_people)
        self.boxes.members = [box]
        self.people = People(self)
        self.people.members = box.people

    def initialize_cemeteries(self):
        self.cemeteries = Cemeteries(self)

    def initialize_hospitals(self):
        self.hospitals = Hospitals.from_file(
            self.inputs.hospital_data_path,
            self.inputs.hospital_config_path,
<<<<<<< HEAD
            box_mode=self.box_mode,
        )

    def initialize_hospitals(self):
        self.hospitals = Hospitals.from_file(
            self.inputs.hospital_data_path,
            self.inputs.hospital_config_path,
            box_mode=self.box_mode,
        )

        if not self.box_mode:
            pbar = tqdm(total=len(self.msoareas.members))
            for msoarea in self.msoareas.members:
                distributor = HospitalDistributor(self.hospitals, msoarea)
                pbar.update(1)
            pbar.close()
=======
            box_mode = self.box_mode
        )

        pbar = tqdm(total=len(self.super_areas.members))
        for super_area in self.super_areas.members:
            distributor = HospitalDistributor(self.hospitals, super_area)
            pbar.update(1)
        pbar.close()
>>>>>>> b2734977

    def initialize_pubs(self):
        self.pubs = Pubs(self, self.inputs.pubs_df, self.box_mode)

    def initialize_areas(self):
        """
        Each output area in the world is represented by an Area object.
        This Area object contains the demographic information about
        people living in it.
        """
<<<<<<< HEAD
        self.areas = OAreas(self)
        areas_distributor = OAreaDistributor(self.areas, self.inputs)
=======
        print("Initializing areas...")
        self.areas = Areas.from_file(
            self.inputs.n_residents_file,
            self.inputs.age_freq_file,
            self.inputs.sex_freq_file,
            self.inputs.household_composition_freq_file,
        )
        areas_distributor = AreaDistributor(
            self.areas,
            self.inputs.area_mapping_df,
            self.inputs.areas_coordinates_df,
            self.relevant_groups,
        )
>>>>>>> b2734977
        areas_distributor.read_areas_census()

    def initialize_super_areas(self):
        """
        An super_area is a group of areas. We use them to store company data.
        """
<<<<<<< HEAD
        self.msoareas = MSOAreas(self)
        msoareas_distributor = MSOAreaDistributor(self.msoareas)
=======
        print("Initializing SuperAreas...")
        self.super_areas = SuperAreas(self)
        super_areas_distributor = SuperAreaDistributor(
            self.super_areas,
            self.relevant_groups,
        )
>>>>>>> b2734977

    def initialize_people(self):
        """
        Populates the world with person instances.
        """
        # self.people = People.from_file(
        #    self.inputs.,
        #    self.inputs.,
        # )
        self.people = People(self)
        pbar = tqdm(total=len(self.areas.members))
        for area in self.areas.members:
            # get msoa flow data for this oa area
            wf_area_df = self.inputs.workflow_df.loc[(area.super_area.name,)]
            person_distributor = PersonDistributor(
                self,
                self.timer,
                self.people,
                self.areas,
                area,
                self.super_areas,
                self.inputs.compsec_by_sex_df,
                wf_area_df,
                self.inputs.key_compsec_ratio_by_sex_df,
                self.inputs.key_compsec_distr_by_sex_df,
            )
            person_distributor.populate_area()
            pbar.update(1)
        pbar.close()

    def initialize_households(self):
        """
        Calls the HouseholdDistributor to assign people to households following
        the census household compositions.
        """
        pbar = tqdm(total=len(self.areas.members))
        self.households = Households(self)
        for area in self.areas.members:
            household_distributor = HouseholdDistributor(
                self.households,
                area,
                self.areas,
                self.config,
            )
            household_distributor.distribute_people_to_household()
            pbar.update(1)
        pbar.close()

    def initialize_schools(self):
        """
        Schools are organized in NN k-d trees by age group, so we can quickly query
        the closest age compatible school to a certain kid.
        """
        self.schools = Schools.from_file(
            self.inputs.school_data_path, self.inputs.school_config_path
        )
        pbar = tqdm(total=len(self.areas.members))
        for area in self.areas.members:
<<<<<<< HEAD
            self.distributor = SchoolDistributor.from_file(
                self.schools, area, self.inputs.school_config_path
=======
           self.distributor = SchoolDistributor.from_file(
                self.schools,
                area,
                self.inputs.school_config_path,
>>>>>>> b2734977
            )
            self.distributor.distribute_kids_to_school()
            self.distributor.distribute_teachers_to_school()
            pbar.update(1)
        pbar.close()

    def initialize_companies(self):
        """
        Companies live in super_areas.
        """
        self.companies = Companies.from_file(
            self.inputs.companysize_file, self.inputs.company_per_sector_per_msoa_file,
        )
<<<<<<< HEAD
        pbar = tqdm(total=len(self.msoareas.members))
        for msoarea in self.msoareas.members:
            self.distributor = CompanyDistributor(self.companies, msoarea)
=======
        pbar = tqdm(total=len(self.super_areas.members))
        for super_area in self.super_areas.members:
            self.distributor = CompanyDistributor(
                self.companies,
                super_area,
                self.config, 
            )
>>>>>>> b2734977
            self.distributor.distribute_adults_to_companies()
            pbar.update(1)
        pbar.close()

    def initialize_boundary(self):
        """
        Create a population that lives in the boundary.
        It interacts with the population in the simulated region only
        in companies. No interaction takes place during leasure activities.
        """
        self.boundary = Boundary(self)

    def initialize_interaction(self):
        interaction_type = self.config["interaction"]["type"]
        interaction_class_name = "Interaction" + interaction_type.capitalize()
<<<<<<< HEAD
        interaction_instance = getattr(interaction, interaction_class_name).from_file()
        return interaction_instance
=======
        interaction = globals()[interaction_class_name](interaction_parameters)
        return interaction
>>>>>>> b2734977

    def set_active_group_to_people(self, active_groups):
        for group_name in active_groups:
            grouptype = getattr(self, group_name)
            if "pubs" in active_groups:
                self.group_maker.distribute_people(group_name)
            for group in grouptype.members:
                group.set_active_members()

    def set_allpeople_free(self):
        for person in self.people.members:
            person.active_group = None

    def initialize_infection(self):
        if "parameters" in self.config["infection"]:
            infection_parameters = self.config["infection"]["parameters"]
        else:
            infection_parameters = {}
        if "transmission" in self.config["infection"]:
            transmission_type = self.config["infection"]["transmission"]["type"]
            if "parameters" in self.config["infection"]["transmission"]:
                transmission_parameters = self.config["infection"]["transmission"][
                    "parameters"
                ]
            else:
                transmission_parameters = {}
            transmission_class_name = "Transmission" + transmission_type.capitalize()
        else:
            trans_class = "TransmissionConstant"
            transmission_parameters = {}
        trans_class = getattr(transmission, transmission_class_name)
        transmission_class = trans_class(**transmission_parameters)
        if "symptoms" in self.config["infection"]:
            symptoms_type = self.config["infection"]["symptoms"]["type"]
            if "parameters" in self.config["infection"]["symptoms"]:
                symptoms_parameters = self.config["infection"]["symptoms"]["parameters"]
            else:
                symptoms_parameters = {}

            symptoms_class_name = "Symptoms" + symptoms_type.capitalize()
        else:
            symptoms_class_name = "SymptomsGaussian"
            symptoms_parameters = {}
        symp_class = getattr(symptoms, symptoms_class_name)
        reference_health_index = HealthIndex().get_index_for_age(40)
        symptoms_class = symp_class(
            health_index=reference_health_index, **symptoms_parameters
        )
        infection = Infection(
            self.timer.now, transmission_class, symptoms_class, **infection_parameters
        )
        return infection

    def seed_infections_group(self, group, n_infections):
        choices = np.random.choice(group.size, n_infections, replace=False)
        infecter_reference = self.initialize_infection()
        for choice in choices:
            infecter_reference.infect_person_at_time(
                group.people[choice], self.timer.now
            )
        group.update_status_lists(self.timer.now, delta_time=0)

    def seed_infections_box(self, n_infections):
        world_logger.info("seed ", n_infections, "infections in box")
        choices = np.random.choice(self.people.members, n_infections, replace=False)
        infecter_reference = self.initialize_infection()
        for choice in choices:
            infecter_reference.infect_person_at_time(choice, self.timer.now)
        self.boxes.members[0].update_status_lists(self.timer.now, delta_time=0)

    def do_timestep(self):
        active_groups = self.timer.active_groups()
        if active_groups == None or len(active_groups) == 0:
            world_logger.info("==== do_timestep(): no active groups found. ====")
            return
        # update people (where they are according to time)
        self.set_active_group_to_people(active_groups)
        # infect people in groups
<<<<<<< HEAD
        group_instances = [getattr(self, group) for group in active_groups]
        for group_type in group_instances:
            for group in group_type.members:
                self.interaction.time_step(self.timer.now, self.timer.duration, group)
=======
        groups_instances = [getattr(self, group) for group in active_groups]
        self.interaction.groups = groups_instances
        self.interaction.time_step(time=self.timer.now, delta_time=self.timer.duration, groups=groups_instances)
>>>>>>> b2734977
        # Update people that recovered in hospitals
        for hospital in self.hospitals.members:
            hospital.update_status_lists(self.timer.now, delta_time=0)
        print('Freeing people')
        self.set_allpeople_free()

    def group_dynamics(self, n_seed=100):
        print(
            f"Starting group_dynamics for {self.timer.total_days} days at day {self.timer.day}"
        )
        assert sum(self.config["time"]["step_duration"]["weekday"].values()) == 24
        # TODO: move to function that checks the config file (types, values, etc...)
        # initialize the interaction class with an infection selector
        if self.box_mode:
            self.seed_infections_box(n_seed)
        else:
            for household in self.households.members:
                self.seed_infections_group(household, 1)
        print(
            "starting the loop ..., at ",
            self.timer.day,
            " days, to run for ",
            self.timer.total_days,
            " days",
        )

        for day in self.timer:
            if day > self.timer.total_days:
                break
            self.logger.log_timestep(day)
            self.do_timestep()


if __name__ == "__main__":
    world = World(
        config_file=os.path.join("../configs", "config_example.yaml"),
        #box_mode=True,
        #box_region='test',
    )


    # world = World(config_file=os.path.join("../configs", "config_boxmode_example.yaml"),
    #              box_mode=True,box_n_people=100)

    # world = World.from_pickle()
    # world.group_dynamics()<|MERGE_RESOLUTION|>--- conflicted
+++ resolved
@@ -187,13 +187,6 @@
     def initialize_cemeteries(self):
         self.cemeteries = Cemeteries(self)
 
-    def initialize_hospitals(self):
-        self.hospitals = Hospitals.from_file(
-            self.inputs.hospital_data_path,
-            self.inputs.hospital_config_path,
-<<<<<<< HEAD
-            box_mode=self.box_mode,
-        )
 
     def initialize_hospitals(self):
         self.hospitals = Hospitals.from_file(
@@ -208,16 +201,6 @@
                 distributor = HospitalDistributor(self.hospitals, msoarea)
                 pbar.update(1)
             pbar.close()
-=======
-            box_mode = self.box_mode
-        )
-
-        pbar = tqdm(total=len(self.super_areas.members))
-        for super_area in self.super_areas.members:
-            distributor = HospitalDistributor(self.hospitals, super_area)
-            pbar.update(1)
-        pbar.close()
->>>>>>> b2734977
 
     def initialize_pubs(self):
         self.pubs = Pubs(self, self.inputs.pubs_df, self.box_mode)
@@ -228,10 +211,6 @@
         This Area object contains the demographic information about
         people living in it.
         """
-<<<<<<< HEAD
-        self.areas = OAreas(self)
-        areas_distributor = OAreaDistributor(self.areas, self.inputs)
-=======
         print("Initializing areas...")
         self.areas = Areas.from_file(
             self.inputs.n_residents_file,
@@ -245,29 +224,25 @@
             self.inputs.areas_coordinates_df,
             self.relevant_groups,
         )
->>>>>>> b2734977
         areas_distributor.read_areas_census()
 
     def initialize_super_areas(self):
         """
         An super_area is a group of areas. We use them to store company data.
         """
-<<<<<<< HEAD
-        self.msoareas = MSOAreas(self)
-        msoareas_distributor = MSOAreaDistributor(self.msoareas)
-=======
         print("Initializing SuperAreas...")
         self.super_areas = SuperAreas(self)
         super_areas_distributor = SuperAreaDistributor(
             self.super_areas,
             self.relevant_groups,
         )
->>>>>>> b2734977
 
     def initialize_people(self):
         """
         Populates the world with person instances.
         """
+        print("Initializing people...")
+        #TODO:
         # self.people = People.from_file(
         #    self.inputs.,
         #    self.inputs.,
@@ -298,6 +273,7 @@
         Calls the HouseholdDistributor to assign people to households following
         the census household compositions.
         """
+        print("Initializing households...")
         pbar = tqdm(total=len(self.areas.members))
         self.households = Households(self)
         for area in self.areas.members:
@@ -316,20 +292,16 @@
         Schools are organized in NN k-d trees by age group, so we can quickly query
         the closest age compatible school to a certain kid.
         """
+        print("Initializing schools...")
         self.schools = Schools.from_file(
             self.inputs.school_data_path, self.inputs.school_config_path
         )
         pbar = tqdm(total=len(self.areas.members))
         for area in self.areas.members:
-<<<<<<< HEAD
-            self.distributor = SchoolDistributor.from_file(
-                self.schools, area, self.inputs.school_config_path
-=======
            self.distributor = SchoolDistributor.from_file(
                 self.schools,
                 area,
                 self.inputs.school_config_path,
->>>>>>> b2734977
             )
             self.distributor.distribute_kids_to_school()
             self.distributor.distribute_teachers_to_school()
@@ -340,14 +312,10 @@
         """
         Companies live in super_areas.
         """
+        print("Initializing Companies...")
         self.companies = Companies.from_file(
             self.inputs.companysize_file, self.inputs.company_per_sector_per_msoa_file,
         )
-<<<<<<< HEAD
-        pbar = tqdm(total=len(self.msoareas.members))
-        for msoarea in self.msoareas.members:
-            self.distributor = CompanyDistributor(self.companies, msoarea)
-=======
         pbar = tqdm(total=len(self.super_areas.members))
         for super_area in self.super_areas.members:
             self.distributor = CompanyDistributor(
@@ -355,7 +323,6 @@
                 super_area,
                 self.config, 
             )
->>>>>>> b2734977
             self.distributor.distribute_adults_to_companies()
             pbar.update(1)
         pbar.close()
@@ -366,18 +333,14 @@
         It interacts with the population in the simulated region only
         in companies. No interaction takes place during leasure activities.
         """
+        print("Creating Boundary...")
         self.boundary = Boundary(self)
 
     def initialize_interaction(self):
         interaction_type = self.config["interaction"]["type"]
         interaction_class_name = "Interaction" + interaction_type.capitalize()
-<<<<<<< HEAD
         interaction_instance = getattr(interaction, interaction_class_name).from_file()
         return interaction_instance
-=======
-        interaction = globals()[interaction_class_name](interaction_parameters)
-        return interaction
->>>>>>> b2734977
 
     def set_active_group_to_people(self, active_groups):
         for group_name in active_groups:
@@ -456,20 +419,13 @@
         # update people (where they are according to time)
         self.set_active_group_to_people(active_groups)
         # infect people in groups
-<<<<<<< HEAD
         group_instances = [getattr(self, group) for group in active_groups]
         for group_type in group_instances:
             for group in group_type.members:
                 self.interaction.time_step(self.timer.now, self.timer.duration, group)
-=======
-        groups_instances = [getattr(self, group) for group in active_groups]
-        self.interaction.groups = groups_instances
-        self.interaction.time_step(time=self.timer.now, delta_time=self.timer.duration, groups=groups_instances)
->>>>>>> b2734977
         # Update people that recovered in hospitals
         for hospital in self.hospitals.members:
             hospital.update_status_lists(self.timer.now, delta_time=0)
-        print('Freeing people')
         self.set_allpeople_free()
 
     def group_dynamics(self, n_seed=100):
