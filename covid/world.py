import os

<<<<<<< HEAD
# from covid.interaction import Interaction
# from covid.interaction_selector import InteractionSelector
# from covid.time import DayIterator
import warnings
import pandas as pd
=======
>>>>>>> ee7a2429
import numpy as np
import yaml
from tqdm.auto import tqdm  # for a fancy progress bar

from covid.interaction import *
from covid.commute import CommuteGenerator
from covid.groups import *
from covid.infection import *
from covid.inputs import Inputs
from covid.logger import Logger
from covid.time import Timer


class World:
    """
    Stores global information about the simulation
    """

    def __init__(self, config_file=None, box_mode=False):
        print("Initializing world...")
        self.read_config(config_file)
        relevant_groups = self.get_simulation_groups()
        self.read_defaults()
        self.box_mode = box_mode
        self.timer = Timer(self.config["time"])
        self.people = []
        self.total_people = 0
        print("Reading inputs...")
        self.inputs = Inputs(zone=self.config["world"]["zone"])
        if box_mode:
            self.initialize_box_mode()
        else:
            print("Initializing commute generator...")
            self.commute_generator = CommuteGenerator.from_file(
                self.inputs.commute_generator_path
            )
<<<<<<< HEAD
            person_distributor.populate_area()
            pbar.update(1)
        pbar.close()
        print("Initializing households...")
        pbar = tqdm(total=len(self.areas.members))
        self.households = Households(self)
        for area in self.areas.members:
            household_distributor = HouseholdDistributor(self, area)
            household_distributor.distribute_people_to_household()
            pbar.update(1)
        pbar.close()
        print("Initializing schools...")
        self.schools = Schools(self, self.areas, self.inputs.school_df)
        pbar = tqdm(total=len(self.areas.members))
        for area in self.areas.members:
            self.distributor = SchoolDistributor(self.schools, area)
            self.distributor.distribute_kids_to_school()
            pbar.update(1)
        pbar.close()
        #self.interaction = self.initialize_interaction()
        print("Initializing Companies...")
        self.companies = Companies(self, self.msoareas)
        pbar = tqdm(total=len(self.msoareas.members))
        for msoarea in self.msoareas.members:
            if not msoarea.work_people:
                warnings.warn(f"The MSOArea {0} has no people that work in it!".format(msoarea))
            else:
                self.distributor = CompanyDistributor(self.companies, msoarea)
                self.distributor.distribute_adults_to_companies()
            pbar.update(1)
        pbar.close()
        self.logger = Logger(self, self.config["logger"]["save_path"])
=======
            self.initialize_areas()
            self.initialize_msoa_areas()
            self.initialize_people()
            self.initialize_households()
            self.initialize_msoa_areas()
            if "schools" in relevant_groups:
                self.initialize_schools()
            else:
                print("schools not needed, skipping...")
            if "companies" in relevant_groups:
                self.initialize_companies()
            else:
                print("companies not needed, skipping...")
        self.interaction = self.initialize_interaction()
        self.logger = Logger(self, self.config["logger"]["save_path"], box_mode=box_mode)
>>>>>>> ee7a2429
        print("Done.")


    #@classmethod
    def to_pickle(self, pickle_obj=os.path.join("..", "data", "world.pkl")):
        """
        Write the world to file. Comes in handy when setting up the world
        takes a long time.
        """
        import pickle
        print("___TEST___", self.companies)

        with open(pickle_obj, "wb") as f:
            pickle.dump(self, f)
<<<<<<< HEAD
   
=======
>>>>>>> ee7a2429

    @classmethod
    def from_pickle(cls, pickle_obj=os.path.join("data", "world.pkl")):
        #def from_pickle(cls, pickle_obj=os.path.join("..", "..", "data", "world.pkl")):
        """
        Initializes a world instance from an already populated world.
        """
        import pickle

        with open("/cosma7/data/dp004/dc-beck3/world.pkl", "rb") as f:
            world = pickle.load(f)
        return world

    @classmethod
    def from_config(cls, config_file):
        return cls(config_file)

<<<<<<< HEAD
=======
    def read_config(self, config_file):
        if config_file is None:
            config_file = os.path.join(
                os.path.dirname(os.path.realpath(__file__)),
                "..",
                "configs",
                "config_example.yaml",
            )
        with open(config_file, "r") as f:
            self.config = yaml.load(f, Loader=yaml.FullLoader)

    def get_simulation_groups(self):
        """
        Reads all the different groups specified in the time section of the configuration file.
        """
        timesteps_config = self.config["time"]["step_active_groups"]
        active_groups = []
        for daytype in timesteps_config.keys():
            for timestep in timesteps_config[daytype].values():
                for group in timestep:
                    active_groups.append(group)
        active_groups = np.unique(active_groups)
        return active_groups
>>>>>>> ee7a2429

    def read_defaults(self):
        default_config_path = os.path.join(
            os.path.dirname(os.path.realpath(__file__)),
            "..",
            "configs",
            "defaults",
            "world.yaml",
        )
        with open(default_config_path, "r") as f:
            default_config = yaml.load(f, Loader=yaml.FullLoader)
        for key in default_config.keys():
            if key not in self.config:
                self.config[key] = default_config[key]

    def initialize_box_mode(self):
        """
        Sets the simulation to run in a single box, with everyone inside and no schools, households, etc.
        Useful for testing interaction models and comparing to SIR.
        """
        print("Setting up box mode...")
        box = Box()
        N_people = self.inputs.n_residents.values.sum()
        for i in range(0, N_people):
            person = Person(self, i, None, None, None, None, None, None, 0)
            box.people.append(person)
        self.boxes = Boxes()
        self.boxes.members = [box]
        self.people = People(self)
        self.people.members = box.people

    def initialize_areas(self):
        """
        Each output area in the world is represented by an Area object. This Area object contains the
        demographic information about people living in it.
        """
        print("Initializing areas...")
        self.areas = Areas(self)
        areas_distributor = AreaDistributor(self.areas, self.inputs)
        areas_distributor.read_areas_census()

    def initialize_msoa_areas(self):
        """
        An MSOA area is a group of output areas. We use them to store company data.
        """
        print("Initializing MSOAreas...")
        self.msoareas = MSOAreas(self)
        msoareas_distributor = MSOAreaDistributor(self.msoareas)
        msoareas_distributor.read_msoareas_census()

    def initialize_people(self):
        """
        Populates the world with person instances.
        """
        print("Initializing people...")
        self.people = People(self)
        pbar = tqdm(total=len(self.areas.members))
        for area in self.areas.members:
            # get msoa flow data for this oa area
            wf_area_df = self.inputs.workflow_df.loc[(area.msoarea,)]
            person_distributor = PersonDistributor(
                self.timer,
                self.people,
                area,
                self.msoareas,
                self.inputs.companysector_by_sex_dict,
                self.inputs.companysector_by_sex_df,
                wf_area_df,
                self.inputs.companysector_specific_by_sex_df,
            )
            person_distributor.populate_area()
            pbar.update(1)
        pbar.close()

    def initialize_households(self):
        """
        Calls the HouseholdDistributor to assign people to households following
        the census household compositions.
        """
        print("Initializing households...")
        pbar = tqdm(total=len(self.areas.members))
        self.households = Households(self)
        for area in self.areas.members:
            household_distributor = HouseholdDistributor(self, area)
            household_distributor.distribute_people_to_household()
            pbar.update(1)
        pbar.close()

    def initialize_schools(self):
        """
        Schools are organized in NN k-d trees by age group, so we can quickly query
        the closest age compatible school to a certain kid.
        """
        print("Initializing schools...")
        self.schools = Schools(self, self.areas, self.inputs.school_df)
        pbar = tqdm(total=len(self.areas.members))
        for area in self.areas.members:
           self.distributor = SchoolDistributor(self.schools, area)
           self.distributor.distribute_kids_to_school()
           pbar.update(1)
        pbar.close()

    def initialize_companies(self):
        """
        Companies live in MSOA areas.
        """
        self.initialize_companies()
        print("Initializing Companies...")
        self.companies = Companies(self)
        pbar = tqdm(total=len(self.msoareas.members))
        for area in self.msoareas.members:
           self.distributor = CompanyDistributor(self.companies, area)
           self.distributor.distribute_adults_to_companies()
           pbar.update(1)
        pbar.close()

    def initialize_interaction(self):
        interaction_type = self.config["interaction"]["type"]
        if "parameters" in self.config["interaction"]:
            interaction_parameters = self.config["interaction"]["parameters"]
        else:
            interaction_parameters = {}
        interaction_class_name = "Interaction" + interaction_type.capitalize()
        interaction = globals()[interaction_class_name](interaction_parameters, self)
        return interaction

    def set_active_group_to_people(self, active_groups):
        for group_name in active_groups:
            grouptype = getattr(self, group_name)
            for group in grouptype.members:
                group.set_active_members()

    def set_allpeople_free(self):
        for person in self.people.members:
            person.active_group = None

    def initialize_infection(self, person):
        infection_name = self.config["infection"]["type"]
        infection_name = "Infection" + infection_name.capitalize()
        if "parameters" in self.config["infection"]:
            infection_parameters = self.config["infection"]["parameters"]
        else:
            infection_parameters = {}
        infection = globals()[infection_name](
            person, self.timer, self.config, infection_parameters
        )
        return infection

    def seed_infections_group(self, group, n_infections):
        #    print (n_infections,group.people)
        choices = np.random.choice(group.size, n_infections)
        infecter_reference = self.initialize_infection(None)
        for choice in choices:
            infecter_reference.infect(group.people[choice])
        group.update_status_lists()

    def seed_infections_box(self, n_infections):
        choices = np.random.choice(self.people.members, n_infections, replace=False)
        infecter_reference = self.initialize_infection(None)
        for choice in choices:
            infecter_reference.infect(choice)
        self.boxes.members[0].update_status_lists()

    def do_timestep(self, day_iter):
        active_groups = self.timer.active_groups()
        if active_groups == None or len(active_groups) == 0:
            print("==== do_timestep(): no active groups found. ====")
            return
        # update people (where they are according to time)
        self.set_active_group_to_people(active_groups)
        # infect people in groups
        groups_instances = [getattr(self, group) for group in active_groups]
        self.interaction.groups = groups_instances
        self.interaction.time_step()
        self.set_allpeople_free()

    def group_dynamics(self, n_seed=100):
        print(
            "Starting group_dynamics for ",
            self.timer.total_days,
            " days at day",
            self.timer.day,
        )
        assert sum(self.config["time"]["step_duration"]["weekday"].values()) == 24
        # TODO: move to function that checks the config file (types, values, etc...)
        # initialize the interaction class with an infection selector
        if self.box_mode:
            self.seed_infections_box(n_seed)
        else:
            print("Infecting indivuals in their household.")
            for household in self.households.members:
                self.seed_infections_group(household, 1)
        print(
            "starting the loop ..., at ",
            self.timer.day,
            " days, to run for ",
            self.timer.total_days,
            " days",
        )

        while self.timer.day <= self.timer.total_days:
            self.logger.log_timestep(self.timer.day)
            self.do_timestep(self.timer)
            next(self.timer)


if __name__ == "__main__":
    world = World()
    #world = World.to_pickle()
    #world = World.from_pickle()
    #world.group_dynamics()<|MERGE_RESOLUTION|>--- conflicted
+++ resolved
@@ -1,13 +1,5 @@
 import os
 
-<<<<<<< HEAD
-# from covid.interaction import Interaction
-# from covid.interaction_selector import InteractionSelector
-# from covid.time import DayIterator
-import warnings
-import pandas as pd
-=======
->>>>>>> ee7a2429
 import numpy as np
 import yaml
 from tqdm.auto import tqdm  # for a fancy progress bar
@@ -44,40 +36,6 @@
             self.commute_generator = CommuteGenerator.from_file(
                 self.inputs.commute_generator_path
             )
-<<<<<<< HEAD
-            person_distributor.populate_area()
-            pbar.update(1)
-        pbar.close()
-        print("Initializing households...")
-        pbar = tqdm(total=len(self.areas.members))
-        self.households = Households(self)
-        for area in self.areas.members:
-            household_distributor = HouseholdDistributor(self, area)
-            household_distributor.distribute_people_to_household()
-            pbar.update(1)
-        pbar.close()
-        print("Initializing schools...")
-        self.schools = Schools(self, self.areas, self.inputs.school_df)
-        pbar = tqdm(total=len(self.areas.members))
-        for area in self.areas.members:
-            self.distributor = SchoolDistributor(self.schools, area)
-            self.distributor.distribute_kids_to_school()
-            pbar.update(1)
-        pbar.close()
-        #self.interaction = self.initialize_interaction()
-        print("Initializing Companies...")
-        self.companies = Companies(self, self.msoareas)
-        pbar = tqdm(total=len(self.msoareas.members))
-        for msoarea in self.msoareas.members:
-            if not msoarea.work_people:
-                warnings.warn(f"The MSOArea {0} has no people that work in it!".format(msoarea))
-            else:
-                self.distributor = CompanyDistributor(self.companies, msoarea)
-                self.distributor.distribute_adults_to_companies()
-            pbar.update(1)
-        pbar.close()
-        self.logger = Logger(self, self.config["logger"]["save_path"])
-=======
             self.initialize_areas()
             self.initialize_msoa_areas()
             self.initialize_people()
@@ -93,35 +51,26 @@
                 print("companies not needed, skipping...")
         self.interaction = self.initialize_interaction()
         self.logger = Logger(self, self.config["logger"]["save_path"], box_mode=box_mode)
->>>>>>> ee7a2429
         print("Done.")
 
-
-    #@classmethod
     def to_pickle(self, pickle_obj=os.path.join("..", "data", "world.pkl")):
         """
         Write the world to file. Comes in handy when setting up the world
         takes a long time.
         """
         import pickle
-        print("___TEST___", self.companies)
 
         with open(pickle_obj, "wb") as f:
             pickle.dump(self, f)
-<<<<<<< HEAD
-   
-=======
->>>>>>> ee7a2429
 
     @classmethod
-    def from_pickle(cls, pickle_obj=os.path.join("data", "world.pkl")):
-        #def from_pickle(cls, pickle_obj=os.path.join("..", "..", "data", "world.pkl")):
+    def from_pickle(cls, pickle_obj="/cosma7/data/dp004/dc-quer1/world.pkl"):
         """
         Initializes a world instance from an already populated world.
         """
         import pickle
 
-        with open("/cosma7/data/dp004/dc-beck3/world.pkl", "rb") as f:
+        with open(pickle_obj, "rb") as f:
             world = pickle.load(f)
         return world
 
@@ -129,8 +78,6 @@
     def from_config(cls, config_file):
         return cls(config_file)
 
-<<<<<<< HEAD
-=======
     def read_config(self, config_file):
         if config_file is None:
             config_file = os.path.join(
@@ -154,7 +101,6 @@
                     active_groups.append(group)
         active_groups = np.unique(active_groups)
         return active_groups
->>>>>>> ee7a2429
 
     def read_defaults(self):
         default_config_path = os.path.join(
@@ -266,9 +212,12 @@
         self.companies = Companies(self)
         pbar = tqdm(total=len(self.msoareas.members))
         for area in self.msoareas.members:
-           self.distributor = CompanyDistributor(self.companies, area)
-           self.distributor.distribute_adults_to_companies()
-           pbar.update(1)
+            if not msoarea.work_people:
+                warnings.warn(f"The MSOArea {0} has no people that work in it!".format(msoarea))
+            else:
+            self.distributor = CompanyDistributor(self.companies, area)
+            self.distributor.distribute_adults_to_companies()
+            pbar.update(1)
         pbar.close()
 
     def initialize_interaction(self):
@@ -363,6 +312,5 @@
 
 if __name__ == "__main__":
     world = World()
-    #world = World.to_pickle()
-    #world = World.from_pickle()
-    #world.group_dynamics()+    # world = World.from_pickle()
+    world.group_dynamics()