import time
import numpy as np
import numba as nb
import random
import json
from pathlib import Path
from mpi4py import MPI
import h5py
import sys
import cProfile

from june.hdf5_savers import generate_world_from_hdf5, load_population_from_hdf5
from june.interaction import Interaction
from june.infection import (
    Infection,
    InfectionSelector,
    HealthIndexGenerator,
    SymptomTag,
)
from june.groups import Hospitals, Schools, Companies, Households, CareHomes, Cemeteries
from june.groups.travel import Travel
from june.groups.leisure import Cinemas, Pubs, Groceries, generate_leisure_for_config
from june.simulator import Simulator
from june.infection_seed import InfectionSeed, Observed2Cases
from june.policy import Policies
from june.event import Events
from june import paths
from june.records import Record
from june.records.records_writer import combine_records
from june.domain import Domain, DomainSplitter
from june.mpi_setup import mpi_comm, mpi_rank, mpi_size


def keys_to_int(x):
    return {int(k): v for k, v in x.items()}


def set_random_seed(seed=999):
    """
    Sets global seeds for testing in numpy, random, and numbaized numpy.
    """

    @nb.njit(cache=True)
    def set_seed_numba(seed):
        random.seed(seed)
        return np.random.seed(seed)

    np.random.seed(seed)
    set_seed_numba(seed)
    random.seed(seed)
    return


if len(sys.argv) > 1:
    seed = int(sys.argv[1])
else:
    seed = 999
set_random_seed(seed)

world_file = f"./tests.hdf5"
config_path = "./config_simulation.yaml"
<<<<<<< HEAD
save_path = f"results_nompi_{seed:02d}"
=======
>>>>>>> be7c966b

if seed == 999:
    save_path = "results"
else:
    save_path = f"results_{seed:02d}"

<<<<<<< HEAD
record = Record(
    record_path="results_records_serial",
    record_static_data=True,
)
record.static_data(world=world)
# regenerate lesiure
leisure = generate_leisure_for_config(world, config_path)
#
travel = Travel()
# health index and infection selecctor
health_index_generator = HealthIndexGenerator.from_file()
infection_selector = InfectionSelector(health_index_generator=health_index_generator)

# interaction
interaction = Interaction.from_file(
    config_filename="./config_interaction.yaml", population=world.people
)

# policies
policies = Policies.from_file()

# infection seed
oc = Observed2Cases.from_file(
    health_index_generator=health_index_generator, smoothing=True
)
daily_cases_per_region = oc.get_regional_latent_cases()
daily_cases_per_super_area = oc.convert_regional_cases_to_super_area(
    daily_cases_per_region, dates=["2020-02-28", "2020-03-02"]
)
infection_seed = InfectionSeed(
    world=world,
    infection_selector=infection_selector,
    daily_super_area_cases=daily_cases_per_super_area,
    seed_strength=10,
)
# create simulator

simulator = Simulator.from_file(
    world=world,
    policies=policies,
    interaction=interaction,
    leisure=leisure,
    travel=travel,
    infection_selector=infection_selector,
    infection_seed=infection_seed,
    config_filename=config_path,
    record=record,
)
print("simulator ready to go")
=======
>>>>>>> be7c966b

def generate_simulator():
    record = Record(
        record_path=save_path, record_static_data=True, mpi_rank=mpi_rank
    )
    if mpi_rank == 0:
        with h5py.File(world_file, "r") as f:
            super_area_names = f["geography"]["super_area_name"][:]
            super_area_ids = f["geography"]["super_area_id"][:]
        super_area_names = [name.decode() for name in super_area_names]
        super_area_name_to_id = {
            key: value for key, value in zip(super_area_names, super_area_ids)
        }
        # make dictionary super_area_id -> domain
        domain_splitter = DomainSplitter(
            number_of_domains=mpi_size, world_path=world_file
        )
        super_areas_per_domain = domain_splitter.generate_domain_split(niter=20)
        super_area_names_to_domain_dict = {}
        super_area_ids_to_domain_dict = {}
        for domain, super_areas in super_areas_per_domain.items():
            for super_area in super_areas:
                super_area_names_to_domain_dict[super_area] = domain
                super_area_ids_to_domain_dict[
                    int(super_area_name_to_id[super_area])
                ] = domain

        with open("super_area_ids_to_domain.json", "w") as f:
            json.dump(super_area_ids_to_domain_dict, f)
        with open("super_area_names_to_domain.json", "w") as f:
            json.dump(super_area_names_to_domain_dict, f)
    mpi_comm.Barrier()
    if mpi_rank > 0:
        with open("super_area_ids_to_domain.json", "r") as f:
            super_area_ids_to_domain_dict = json.load(f, object_hook=keys_to_int)
    domain = Domain.from_hdf5(
        domain_id=mpi_rank,
        super_areas_to_domain_dict=super_area_ids_to_domain_dict,
        hdf5_file_path=world_file,
    )
    record.static_data(world=domain)
    # regenerate lesiure
    leisure = generate_leisure_for_config(domain, config_path)
    #
    # health index and infection selecctor
    health_index_generator = HealthIndexGenerator.from_file()
    infection_selector = InfectionSelector(
        health_index_generator=health_index_generator
    )
    oc = Observed2Cases.from_file(
        health_index_generator=health_index_generator, smoothing=True
    )
    daily_cases_per_region = oc.get_regional_latent_cases()
    daily_cases_per_super_area = oc.convert_regional_cases_to_super_area(
        daily_cases_per_region, dates=["2020-02-28", "2020-03-02"]
    )
    infection_seed = InfectionSeed(
        world=domain,
        infection_selector=infection_selector,
        daily_super_area_cases=daily_cases_per_super_area,
        seed_strength=100,
    )

    # interaction
    interaction = Interaction.from_file(
        config_filename="./config_interaction.yaml", population=domain.people
    )
    # policies
    policies = Policies.from_file()

    # events
    events = Events.from_file()

    # create simulator

    travel = Travel()
    simulator = Simulator.from_file(
        world=domain,
        policies=policies,
        events=events,
        interaction=interaction,
        leisure=leisure,
        travel=travel,
        infection_selector=infection_selector,
        infection_seed=infection_seed,
        config_filename=config_path,
        record=record,
    )
    print("simulator ready to go")
    return simulator

def run_simulator(simulator):

    t1 = time.time()
    simulator.run()
    t2 = time.time()
    print(f" Simulation took {t2-t1} seconds")


<<<<<<< HEAD
print(f" Simulation took {t2-t1} seconds")
=======
if __name__ == "__main__":
    simulator = generate_simulator()
    run_simulator(simulator)
    mpi_comm.Barrier()
    if mpi_rank == 0:
        combine_records(save_path)
        
>>>>>>> be7c966b
<|MERGE_RESOLUTION|>--- conflicted
+++ resolved
@@ -59,68 +59,12 @@
 
 world_file = f"./tests.hdf5"
 config_path = "./config_simulation.yaml"
-<<<<<<< HEAD
-save_path = f"results_nompi_{seed:02d}"
-=======
->>>>>>> be7c966b
 
 if seed == 999:
     save_path = "results"
 else:
     save_path = f"results_{seed:02d}"
 
-<<<<<<< HEAD
-record = Record(
-    record_path="results_records_serial",
-    record_static_data=True,
-)
-record.static_data(world=world)
-# regenerate lesiure
-leisure = generate_leisure_for_config(world, config_path)
-#
-travel = Travel()
-# health index and infection selecctor
-health_index_generator = HealthIndexGenerator.from_file()
-infection_selector = InfectionSelector(health_index_generator=health_index_generator)
-
-# interaction
-interaction = Interaction.from_file(
-    config_filename="./config_interaction.yaml", population=world.people
-)
-
-# policies
-policies = Policies.from_file()
-
-# infection seed
-oc = Observed2Cases.from_file(
-    health_index_generator=health_index_generator, smoothing=True
-)
-daily_cases_per_region = oc.get_regional_latent_cases()
-daily_cases_per_super_area = oc.convert_regional_cases_to_super_area(
-    daily_cases_per_region, dates=["2020-02-28", "2020-03-02"]
-)
-infection_seed = InfectionSeed(
-    world=world,
-    infection_selector=infection_selector,
-    daily_super_area_cases=daily_cases_per_super_area,
-    seed_strength=10,
-)
-# create simulator
-
-simulator = Simulator.from_file(
-    world=world,
-    policies=policies,
-    interaction=interaction,
-    leisure=leisure,
-    travel=travel,
-    infection_selector=infection_selector,
-    infection_seed=infection_seed,
-    config_filename=config_path,
-    record=record,
-)
-print("simulator ready to go")
-=======
->>>>>>> be7c966b
 
 def generate_simulator():
     record = Record(
@@ -220,14 +164,9 @@
     print(f" Simulation took {t2-t1} seconds")
 
 
-<<<<<<< HEAD
-print(f" Simulation took {t2-t1} seconds")
-=======
 if __name__ == "__main__":
     simulator = generate_simulator()
     run_simulator(simulator)
     mpi_comm.Barrier()
     if mpi_rank == 0:
-        combine_records(save_path)
-        
->>>>>>> be7c966b
+        combine_records(save_path)