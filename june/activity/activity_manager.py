--- conflicted
+++ resolved
@@ -130,7 +130,78 @@
     def get_personal_subgroup(self, person: "Person", activity: str):
         return getattr(person, activity)
 
-<<<<<<< HEAD
+    def do_timestep(self, return_to_send_abroad=False):
+        # get time data
+        date = self.timer.date
+        is_weekend = self.timer.is_weekend
+        activities = self.apply_activity_hierarchy(self.timer.activities)
+        delta_time = self.timer.duration
+        # apply leisure policies
+        if self.leisure is not None:
+            if self.policies is not None:
+                self.policies.leisure_policies.apply(date=date, leisure=self.leisure)
+            self.leisure.generate_leisure_probabilities_for_timestep(
+                delta_time=delta_time,
+                is_weekend=is_weekend,
+                working_hours="primary_activity" in activities,
+            )
+        # apply events
+        if self.events is not None:
+            self.events.apply(
+                date=date,
+                world=self.world,
+                activities=activities,
+                is_weekend=is_weekend,
+            )
+        # move people to subgroups and get going abroad people
+        to_send_abroad = self.move_people_to_active_subgroups(
+            activities=activities, date=date, days_from_start=self.timer.now
+        )
+        (
+            people_from_abroad,
+            n_people_from_abroad,
+            n_people_going_abroad,
+        ) = self.send_and_receive_people_from_abroad(to_send_abroad)
+        if return_to_send_abroad:
+            return people_from_abroad, n_people_from_abroad, n_people_going_abroad, to_send_abroad
+        else:
+            return people_from_abroad, n_people_from_abroad, n_people_going_abroad
+
+    def move_people_to_active_subgroups(
+        self,
+        activities: List[str],
+        date: datetime = datetime(2020, 2, 2),
+        days_from_start=0,
+    ):
+        """
+        Sends every person to one subgroup. If a person has a mild illness,
+        they stay at home
+
+        Parameters
+        ----------
+
+        """
+        active_individual_policies = self.policies.individual_policies.get_active(
+            date=date
+        )
+        to_send_abroad = MovablePeople()
+        for person in self.world.people:
+            if person.dead or person.busy:
+                continue
+            allowed_activities = self.policies.individual_policies.apply(
+                active_policies=active_individual_policies,
+                person=person,
+                activities=activities,
+                days_from_start=days_from_start,
+            )
+            external_subgroup = self.move_to_active_subgroup(
+                allowed_activities, person, to_send_abroad
+            )
+            if external_subgroup is not None:
+                to_send_abroad.add_person(person, external_subgroup)
+
+        return to_send_abroad
+
     def move_to_active_subgroup(
         self, activities: List[str], person: Person, to_send_abroad=None
     ) -> Optional["Subgroup"]:
@@ -162,119 +233,6 @@
                     person.busy = True
                     # this person goes to another MPI domain
                     return subgroup
-                subgroup.append(person)
-                return
-        raise SimulatorError(
-            "Attention! Some people do not have an activity in this timestep."
-        )
-
-    def do_timestep(self, return_to_send_abroad=False):
-        activities = self.timer.activities
-=======
-    def do_timestep(self):
-        # get time data
-        date = self.timer.date
-        is_weekend = self.timer.is_weekend
-        activities = self.apply_activity_hierarchy(self.timer.activities)
-        delta_time = self.timer.duration
-        # apply leisure policies
->>>>>>> 2f6015e4
-        if self.leisure is not None:
-            if self.policies is not None:
-                self.policies.leisure_policies.apply(date=date, leisure=self.leisure)
-            self.leisure.generate_leisure_probabilities_for_timestep(
-                delta_time=delta_time,
-                is_weekend=is_weekend,
-                working_hours="primary_activity" in activities,
-            )
-        # apply events
-        if self.events is not None:
-            self.events.apply(
-                date=date,
-                world=self.world,
-                activities=activities,
-                is_weekend=is_weekend,
-            )
-        # move people to subgroups and get going abroad people
-        to_send_abroad = self.move_people_to_active_subgroups(
-            activities=activities, date=date, days_from_start=self.timer.now
-        )
-        (
-            people_from_abroad,
-            n_people_from_abroad,
-            n_people_going_abroad,
-        ) = self.send_and_receive_people_from_abroad(to_send_abroad)
-        if return_to_send_abroad:
-            return people_from_abroad, n_people_from_abroad, n_people_going_abroad, to_send_abroad
-        else:
-            return people_from_abroad, n_people_from_abroad, n_people_going_abroad
-
-    def move_people_to_active_subgroups(
-        self,
-        activities: List[str],
-        date: datetime = datetime(2020, 2, 2),
-        days_from_start=0,
-    ):
-        """
-        Sends every person to one subgroup. If a person has a mild illness,
-        they stay at home
-
-        Parameters
-        ----------
-
-        """
-        active_individual_policies = self.policies.individual_policies.get_active(
-            date=date
-        )
-        to_send_abroad = MovablePeople()
-        for person in self.world.people:
-            if person.dead or person.busy:
-                continue
-            allowed_activities = self.policies.individual_policies.apply(
-                active_policies=active_individual_policies,
-                person=person,
-                activities=activities,
-                days_from_start=days_from_start,
-            )
-            external_subgroup = self.move_to_active_subgroup(
-                allowed_activities, person, to_send_abroad
-            )
-            if external_subgroup is not None:
-                to_send_abroad.add_person(person, external_subgroup)
-
-        return to_send_abroad
-
-    def move_to_active_subgroup(
-        self, activities: List[str], person: Person, to_send_abroad=None
-    ) -> Optional["Subgroup"]:
-        """
-        Given the hierarchy of activities and a person, decide what subgroup
-        should they go to
-
-        Parameters
-        ----------
-        activities:
-            list of activities that take place at a given time step
-        person:
-            person that is looking for a subgroup to go to
-        Returns
-        -------
-        Subgroup to which person has to go, given the hierarchy of activities
-        """
-        for activity in activities:
-            if activity == "leisure" and person.leisure is None:
-                subgroup = self.leisure.get_subgroup_for_person_and_housemates(
-                    person=person, to_send_abroad=to_send_abroad
-                )
-            elif activity == "commute":
-                subgroup = self.travel.get_commute_subgroup(person=person)
-            else:
-                subgroup = self.get_personal_subgroup(person=person, activity=activity)
-            if subgroup is not None:
-                if subgroup.external:
-                    person.busy = True
-                    # this person goes to another MPI domain
-                    return subgroup
 
                 subgroup.append(person)
                 return
