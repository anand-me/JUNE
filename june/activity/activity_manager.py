import logging
from datetime import datetime
from itertools import chain
from typing import List, Optional
from collections import defaultdict
import numpy as np
from time import perf_counter
from time import time as wall_clock

from june.demography import Person
from june.exc import SimulatorError
from june.groups import Subgroup

from june.groups.leisure import Leisure
from june.groups.travel import Travel

from june.policy import (
    IndividualPolicies,
    LeisurePolicies,
    MedicalCarePolicies,
    InteractionPolicies,
)
from june.mpi_setup import (
    mpi_comm,
    mpi_size,
    mpi_rank,
    MovablePeople,
)

logger = logging.getLogger("activity_manager")
if mpi_rank > 0:
    logger.propagate = False

activity_hierarchy = [
    "box",
    "medical_facility",
    "rail_travel_out",
    "rail_travel_back",
    "commute",
    "primary_activity",
    "leisure",
    "residence",
]


class ActivityManager:
    def __init__(
        self,
        world,
        policies,
        timer,
        all_activities,
        activity_to_super_groups: dict,
        leisure: Optional[Leisure] = None,
        travel: Optional[Travel] = None,
    ):
        self.policies = policies
        if self.policies is not None:
            self.policies.init_policies(world=world)
        self.world = world
        self.timer = timer
        self.leisure = leisure
        self.travel = travel
        self.all_activities = all_activities

        if self.world.box_mode:
            self.activity_to_super_group_dict = {
                "box": ["boxes"],
            }
        else:
            self.activity_to_super_group_dict = {
                "medical_facility": activity_to_super_groups.get(
                    "medical_facility", []
                ),
                "primary_activity": activity_to_super_groups.get(
                    "primary_activity", []
                ),
                "leisure": activity_to_super_groups.get("leisure", []),
                "residence": activity_to_super_groups.get("residence", []),
                "commute": activity_to_super_groups.get("commute", []),
                "rail_travel": activity_to_super_groups.get("rail_travel", []),
            }

    @property
    def all_super_groups(self):
        return self.activities_to_super_groups(self.all_activities)

    @property
    def active_super_groups(self):
        return self.activities_to_super_groups(self.timer.activities)

    @staticmethod
    def apply_activity_hierarchy(activities: List[str]) -> List[str]:
        """
        Returns a list of activities with the right order, obeying the permanent activity hierarcy
        and shuflling the random one.

        Parameters
        ----------
        activities:
            list of activities that take place at a given time step
        Returns
        -------
        Ordered list of activities according to hierarchy
        """
        activities.sort(key=lambda x: activity_hierarchy.index(x))
        return activities

    def activities_to_super_groups(self, activities: List[str]) -> List[str]:
        """
        Converts activities into Supergroups, the interaction will run over these Groups.

        Parameters
        ---------
        activities:
            list of activities that take place at a given time step
        Returns
        -------
        List of groups that are active.
        """
        return list(
            chain.from_iterable(
                self.activity_to_super_group_dict[activity] for activity in activities
            )
        )

    def get_personal_subgroup(self, person: "Person", activity: str):
        return getattr(person, activity)

    def move_to_active_subgroup(
        self, activities: List[str], person: Person, to_send_abroad=None
    ) -> Optional["Subgroup"]:
        """
        Given the hierarchy of activities and a person, decide what subgroup
        should they go to

        Parameters
        ----------
        activities:
            list of activities that take place at a given time step
        person:
            person that is looking for a subgroup to go to
        Returns
        -------
        Subgroup to which person has to go, given the hierarchy of activities
        """
        for activity in activities:
            if activity == "leisure" and person.leisure is None:
                subgroup = self.leisure.get_subgroup_for_person_and_housemates(
                    person=person, to_send_abroad=to_send_abroad
                )
            elif activity == "commute":
                subgroup = self.travel.get_commute_subgroup(person=person)
            else:
                subgroup = self.get_personal_subgroup(person=person, activity=activity)
            if subgroup is not None:
                if subgroup.external:
                    person.busy = True
                    # this person goes to another MPI domain
                    return subgroup
                subgroup.append(person)
                return
        raise SimulatorError(
            "Attention! Some people do not have an activity in this timestep."
        )

<<<<<<< HEAD
    def do_timestep(self, regional_compliance=None, return_to_send_abroad=False):
=======
    def do_timestep(self):
>>>>>>> 15d32ff8
        activities = self.timer.activities
        if self.leisure is not None:
            if self.policies is not None:
                self.policies.leisure_policies.apply(
                    date=self.timer.date, leisure=self.leisure
                )
            self.leisure.generate_leisure_probabilities_for_timestep(
                delta_time=self.timer.duration,
                is_weekend=self.timer.is_weekend,
                working_hours="primary_activity" in activities,
            )
        to_send_abroad = self.move_people_to_active_subgroups(
            activities, self.timer.date, self.timer.now
        )
        (
            people_from_abroad,
            n_people_from_abroad,
            n_people_going_abroad,
        ) = self.send_and_receive_people_from_abroad(to_send_abroad)
        if return_to_send_abroad:
            return people_from_abroad, n_people_from_abroad, n_people_going_abroad, to_send_abroad
        else:
            return people_from_abroad, n_people_from_abroad, n_people_going_abroad

    def move_people_to_active_subgroups(
        self,
        activities: List[str],
        date: datetime = datetime(2020, 2, 2),
        days_from_start=0,
    ):
        """
        Sends every person to one subgroup. If a person has a mild illness,
        they stay at home

        Parameters
        ----------

        """
        active_individual_policies = self.policies.individual_policies.get_active(
            date=date
        )
        activities = self.apply_activity_hierarchy(activities)
        to_send_abroad = MovablePeople()
        for person in self.world.people.members:
            if person.dead or person.busy:
                continue
            allowed_activities = self.policies.individual_policies.apply(
                active_policies=active_individual_policies,
                person=person,
                activities=activities,
                days_from_start=days_from_start,
            )
            external_subgroup = self.move_to_active_subgroup(
                allowed_activities, person, to_send_abroad
            )
            if external_subgroup is not None:
                to_send_abroad.add_person(person, external_subgroup)

        return to_send_abroad

    def send_and_receive_people_from_abroad(self, movable_people):
        """
        Deal with the MPI comms.
        """
        n_people_going_abroad = 0
        n_people_from_abroad = 0
        tick, tickw = perf_counter(), wall_clock()
        reqs = []

        for rank in range(mpi_size):

            if mpi_rank == rank:
                continue
            keys, data, n_this_rank = movable_people.serialise(rank)
            if n_this_rank:
                reqs.append(mpi_comm.isend(keys, dest=rank, tag=100))
                reqs.append(mpi_comm.isend(data, dest=rank, tag=200))
                n_people_going_abroad += n_this_rank
            else:
                reqs.append(mpi_comm.isend(None, dest=rank, tag=100))
                reqs.append(mpi_comm.isend(None, dest=rank, tag=200))

        # now it has all been sent, we can start the receiving.

        for rank in range(mpi_size):

            if rank == mpi_rank:
                continue
            keys = mpi_comm.recv(source=rank, tag=100)
            data = mpi_comm.recv(source=rank, tag=200)

            if keys is not None:
                movable_people.update(rank, keys, data)
                n_people_from_abroad += data.shape[0]

        for r in reqs:
            r.wait()

        tock, tockw = perf_counter(), wall_clock()
        logger.info(
            f"CMS: People COMS for rank {mpi_rank}/{mpi_size} - {tock - tick},{tockw - tickw} - {self.timer.date}"
        )
        return movable_people.skinny_in, n_people_from_abroad, n_people_going_abroad<|MERGE_RESOLUTION|>--- conflicted
+++ resolved
@@ -164,11 +164,7 @@
             "Attention! Some people do not have an activity in this timestep."
         )
 
-<<<<<<< HEAD
-    def do_timestep(self, regional_compliance=None, return_to_send_abroad=False):
-=======
-    def do_timestep(self):
->>>>>>> 15d32ff8
+    def do_timestep(self, return_to_send_abroad=False):
         activities = self.timer.activities
         if self.leisure is not None:
             if self.policies is not None:
