import logging
from datetime import datetime
from itertools import chain
from typing import List, Optional
from collections import defaultdict
import numpy as np
from time import perf_counter
from time import time as wall_clock

from june.demography import Person
from june.exc import SimulatorError
from june.groups import Subgroup
from june.event import Events
from june.groups.leisure import Leisure
from june.groups.travel import Travel
from june.policy import (
    IndividualPolicies,
    LeisurePolicies,
    MedicalCarePolicies,
    InteractionPolicies,
)
from june.mpi_setup import (
    mpi_comm,
    mpi_size,
    mpi_rank,
    MovablePeople,
)

logger = logging.getLogger("activity_manager")
if mpi_rank > 0:
    logger.propagate = False

activity_hierarchy = [
    "box",
    "medical_facility",
    "rail_travel_out",
    "rail_travel_back",
    "commute",
    "primary_activity",
    "leisure",
    "residence",
]


class ActivityManager:
    def __init__(
        self,
        world,
        policies,
        timer,
        all_activities,
        activity_to_super_groups: dict,
        events: Optional[Events] = None,
        leisure: Optional[Leisure] = None,
        travel: Optional[Travel] = None,
    ):
        self.policies = policies
        if self.policies is not None:
            self.policies.init_policies(world=world)
        self.events = events
        if self.events is not None:
            self.events.init_events(world=world)
        self.world = world
        self.timer = timer
        self.leisure = leisure
        self.travel = travel
        self.all_activities = all_activities

        if self.world.box_mode:
            self.activity_to_super_group_dict = {
                "box": ["boxes"],
            }
        else:
            self.activity_to_super_group_dict = {
                "medical_facility": activity_to_super_groups.get(
                    "medical_facility", []
                ),
                "primary_activity": activity_to_super_groups.get(
                    "primary_activity", []
                ),
                "leisure": activity_to_super_groups.get("leisure", []),
                "residence": activity_to_super_groups.get("residence", []),
                "commute": activity_to_super_groups.get("commute", []),
                "rail_travel": activity_to_super_groups.get("rail_travel", []),
            }

    @property
    def all_super_groups(self):
        return self.activities_to_super_groups(self.all_activities)

    @property
    def active_super_groups(self):
        return self.activities_to_super_groups(self.timer.activities)

    @staticmethod
    def apply_activity_hierarchy(activities: List[str]) -> List[str]:
        """
        Returns a list of activities with the right order, obeying the permanent activity hierarcy
        and shuflling the random one.

        Parameters
        ----------
        activities:
            list of activities that take place at a given time step
        Returns
        -------
        Ordered list of activities according to hierarchy
        """
        activities.sort(key=lambda x: activity_hierarchy.index(x))
        return activities

    def activities_to_super_groups(self, activities: List[str]) -> List[str]:
        """
        Converts activities into Supergroups, the interaction will run over these Groups.

        Parameters
        ---------
        activities:
            list of activities that take place at a given time step
        Returns
        -------
        List of groups that are active.
        """
        return list(
            chain.from_iterable(
                self.activity_to_super_group_dict[activity] for activity in activities
            )
        )

    def get_personal_subgroup(self, person: "Person", activity: str):
        return getattr(person, activity)

    def do_timestep(self):
        # get time data
        date = self.timer.date
        is_weekend = self.timer.is_weekend
        activities = self.apply_activity_hierarchy(self.timer.activities)
        delta_time = self.timer.duration
        # apply leisure policies
        if self.leisure is not None:
            if self.policies is not None:
                self.policies.leisure_policies.apply(date=date, leisure=self.leisure)
            self.leisure.generate_leisure_probabilities_for_timestep(
                delta_time=delta_time,
                is_weekend=is_weekend,
                working_hours="primary_activity" in activities,
            )
        # apply events
        if self.events is not None:
            self.events.apply(
                date=date,
                world=self.world,
                activities=activities,
                is_weekend=is_weekend,
            )
        # move people to subgroups and get going abroad people
        to_send_abroad = self.move_people_to_active_subgroups(
            activities=activities, date=date, days_from_start=self.timer.now
        )
        (
            people_from_abroad,
            n_people_from_abroad,
            n_people_going_abroad,
        ) = self.send_and_receive_people_from_abroad(to_send_abroad)
        return people_from_abroad, n_people_from_abroad, n_people_going_abroad

    def move_people_to_active_subgroups(
        self,
        activities: List[str],
        date: datetime = datetime(2020, 2, 2),
        days_from_start=0,
    ):
        """
        Sends every person to one subgroup. If a person has a mild illness,
        they stay at home

        Parameters
        ----------

        """
        active_individual_policies = self.policies.individual_policies.get_active(
            date=date
        )
<<<<<<< HEAD
        active_vaccine_policies = self.policies.vaccine_distribution.get_active(date=date)
        activities = self.apply_activity_hierarchy(activities)
        to_send_abroad = MovablePeople()
        for person in self.world.people.members:
            self.policies.vaccine_distribution.apply(person=person,date=date,
                    active_policies=active_vaccine_policies)
=======
        to_send_abroad = MovablePeople()
        for person in self.world.people:
>>>>>>> be7c966b
            if person.dead or person.busy:
                continue
            allowed_activities = self.policies.individual_policies.apply(
                active_policies=active_individual_policies,
                person=person,
                activities=activities,
                days_from_start=days_from_start,
            )
            external_subgroup = self.move_to_active_subgroup(
                allowed_activities, person, to_send_abroad
            )
            if external_subgroup is not None:
                to_send_abroad.add_person(person, external_subgroup)

        return to_send_abroad

    def move_to_active_subgroup(
        self, activities: List[str], person: Person, to_send_abroad=None
    ) -> Optional["Subgroup"]:
        """
        Given the hierarchy of activities and a person, decide what subgroup
        should they go to

        Parameters
        ----------
        activities:
            list of activities that take place at a given time step
        person:
            person that is looking for a subgroup to go to
        Returns
        -------
        Subgroup to which person has to go, given the hierarchy of activities
        """
        for activity in activities:
            if activity == "leisure" and person.leisure is None:
                subgroup = self.leisure.get_subgroup_for_person_and_housemates(
                    person=person, to_send_abroad=to_send_abroad
                )
            elif activity == "commute":
                subgroup = self.travel.get_commute_subgroup(person=person)
            else:
                subgroup = self.get_personal_subgroup(person=person, activity=activity)
            if subgroup is not None:
                if subgroup.external:
                    person.busy = True
                    # this person goes to another MPI domain
                    return subgroup

                subgroup.append(person)
                return
        raise SimulatorError(
            "Attention! Some people do not have an activity in this timestep."
        )

    def send_and_receive_people_from_abroad(self, movable_people):
        """
        Deal with the MPI comms.
        """
        n_people_going_abroad = 0
        n_people_from_abroad = 0
        tick, tickw = perf_counter(), wall_clock()
        reqs = []

        for rank in range(mpi_size):

            if mpi_rank == rank:
                continue
            keys, data, n_this_rank = movable_people.serialise(rank)
            if n_this_rank:
                reqs.append(mpi_comm.isend(keys, dest=rank, tag=100))
                reqs.append(mpi_comm.isend(data, dest=rank, tag=200))
                n_people_going_abroad += n_this_rank
            else:
                reqs.append(mpi_comm.isend(None, dest=rank, tag=100))
                reqs.append(mpi_comm.isend(None, dest=rank, tag=200))

        # now it has all been sent, we can start the receiving.

        for rank in range(mpi_size):

            if rank == mpi_rank:
                continue
            keys = mpi_comm.recv(source=rank, tag=100)
            data = mpi_comm.recv(source=rank, tag=200)

            if keys is not None:
                movable_people.update(rank, keys, data)
                n_people_from_abroad += data.shape[0]

        for r in reqs:
            r.wait()

        tock, tockw = perf_counter(), wall_clock()
        logger.info(
            f"CMS: People COMS for rank {mpi_rank}/{mpi_size} - {tock - tick},{tockw - tickw} - {self.timer.date}"
        )
        return movable_people.skinny_in, n_people_from_abroad, n_people_going_abroad<|MERGE_RESOLUTION|>--- conflicted
+++ resolved
@@ -181,17 +181,12 @@
         active_individual_policies = self.policies.individual_policies.get_active(
             date=date
         )
-<<<<<<< HEAD
         active_vaccine_policies = self.policies.vaccine_distribution.get_active(date=date)
-        activities = self.apply_activity_hierarchy(activities)
         to_send_abroad = MovablePeople()
-        for person in self.world.people.members:
+
+        for person in self.world.people:
             self.policies.vaccine_distribution.apply(person=person,date=date,
                     active_policies=active_vaccine_policies)
-=======
-        to_send_abroad = MovablePeople()
-        for person in self.world.people:
->>>>>>> be7c966b
             if person.dead or person.busy:
                 continue
             allowed_activities = self.policies.individual_policies.apply(
