from typing import List, Dict, Optional

import numpy as np
import pandas as pd

from june import paths
from june.demography import Person
from june.geography import Geography

default_data_path = paths.data_path / "processed/census_data/output_area/EnglandWales"
default_areas_map_path = paths.data_path / "processed/geographical_data/oa_msoa_region.csv"


class DemographyError(BaseException):
    pass


class AgeSexGenerator:
<<<<<<< HEAD
    def __init__(
        self, age_counts: list, 
        sex_bins: list, female_fractions: list,
        ethnicity_age_bins: list, ethnicity_groups: list, ethnicity_structure: list,
    ):
=======
    def __init__(self, age_counts: list, sex_bins: list, female_fractions: list, max_age=99):
>>>>>>> 9f38fed4
        """
        age_counts is an array where the index in the array indicates the age,
        and the value indicates the number of counts in that age.
        sex_bins are the lower edges of each sex bin where we have a fraction of females from
        census data, and female_fractions are those fractions.
        Example:
            age_counts = [1, 2, 3] means 1 person of age 0, 2 people of age 1 and 3 people of age 2.
            sex_bins = [1, 3] defines two bins: (0,1) and (3, infinity)
            female_fractions = [0.3, 0.5] means that between the ages 0 and 1 there are 30% females,
                                          and there are 50% females in the bin 3+ years
        Given this information we initialize two generators for age and sex, that can be accessed
        through gen = AgeSexGenerator().age() and AgeSexGenerator().sex().

        Parameters
        ----------
        age_counts
            A list or array with the counts for each age.
        female_fractions
            A dictionary where keys are age intervals like "int-int" and the
            values are the fraction of females inside each age bin.
        """
        self.n_residents = np.sum(age_counts)
        ages = np.repeat(np.arange(0, len(age_counts)), age_counts)
        female_fraction_bins = np.digitize(ages, bins=list(map(int, sex_bins))) - 1
        sexes = (
                np.random.uniform(0, 1, size=self.n_residents)
                < np.array(female_fractions)[female_fraction_bins]
        ).astype(int)
        sexes = map(lambda x: ["m", "f"][x], sexes)

        ethnicity_age_counts,_ = np.histogram(ages, bins=list(map(int, ethnicity_age_bins))+[100])
        ethnicities = list()
        for age_ind,age_count in enumerate(ethnicity_age_counts):
            ethnicities.extend(
                np.random.choice( 
                    np.repeat(
                        ethnicity_groups,ethnicity_structure[age_ind]
                    ), age_count
                )
            )

        self.age_iterator = iter(ages)
        self.sex_iterator = iter(sexes)
<<<<<<< HEAD
        self.ethnicity_iterator = iter(ethnicities)
=======
        self.max_age = max_age
>>>>>>> 9f38fed4

    def age(self) -> int:
        try:
            return min(next(self.age_iterator), self.max_age)
        except StopIteration:
            raise DemographyError("No more people living here!")

    def sex(self) -> str:
        try:
            return next(self.sex_iterator)
        except StopIteration:
            raise DemographyError("No more people living here!")

    def ethnicity(self) -> str:
        try:
            return next(self.ethnicity_iterator)
        except StopIteration:
            raise DemographyError("No more people living here!")


class Population:
    def __init__(self, people: Optional[List[Person]] = None):
        """
        A population of people.

        Behaves mostly like a list but also has the name of the area attached.

        Parameters
        ----------
        people
            A list of people generated to match census data for that area
        """
        self.people = people or list()

    def __len__(self):
        return len(self.people)

    def __iter__(self):
        return iter(self.people)

    def extend(self, people):
        self.people.extend(people)

    @property
    def members(self):
        return self.people

    @property
    def total_people(self):
        return len(self.members)

    @property
    def infected(self):
        return [
            person for person in self.people
            if person.health_information.infected and not
            person.health_information.dead

        ]

    @property
    def susceptible(self):
        return [
            person for person in self.people
            if person.health_information.susceptible

        ]

    @property
    def recovered(self):
        return [
            person for person in self.people
            if person.health_information.recovered

        ]


class Demography:
    def __init__(
            self,
            area_names,
            age_sex_generators: Dict[str, AgeSexGenerator]
    ):
        """
        Tool to generate population for a certain geographical regin.

        Parameters
        ----------
        age_sex_generators
            A dictionary mapping area identifiers to functions that generate
            age and sex for individuals.
        """
        self.area_names = area_names
        self.age_sex_generators = age_sex_generators

    def populate(
            self,
            area_name: str,
    ) -> Population:
        """
        Generate a population for a given area. Age, sex and number of residents
        are all based on census data for that area.

        Parameters
        ----------
        area_name
            The name of an area a population should be generated for

        Returns
        -------
        A population of people
        """
<<<<<<< HEAD
        for area in areas:
            # TODO: this could be make faster with map()
            people = list()
            age_and_sex_generator = self.age_sex_generators[area.name]
            for _ in range(age_and_sex_generator.n_residents):
                person = Person(
                    age=age_and_sex_generator.age(),
                    sex=age_and_sex_generator.sex(),
                    ethnicity=age_and_sex_generator.ethnicity(),
                    # TODO socioeconomic_generators.socioeconomic_index()
                )
                people.append(person)   # add person to population
                area.add(person)        # link area <-> person

=======
        people = list()

        # TODO: this could be make faster with map() <- this is not true
        age_and_sex_generator = self.age_sex_generators[area_name]
        for _ in range(age_and_sex_generator.n_residents):
            person = Person(
                age=age_and_sex_generator.age(),
                sex=age_and_sex_generator.sex(),
                # TODO ethnicity_generators.ethnicity()
                # TODO socioeconomic_generators.socioeconomic_index()
            )
            people.append(person)  # add person to population
>>>>>>> 9f38fed4
        return Population(people=people)

    @classmethod
    def for_geography(
            cls,
            geography: Geography,
            data_path: str = default_data_path,
            config: Optional[dict] = None,
    ) -> "Demography":
        """
        Initializes demography from an existing geography.

        Parameters
        ----------
        geography
            an instance of the geography class
        """
        area_names = [area.name for area in geography.areas]
        if len(area_names) == 0:
            raise DemographyError("Empty geography!")
        return cls.for_areas(area_names, data_path, config)

    @classmethod
    def for_zone(
            cls,
            filter_key: Dict[str, list],
            data_path: str = default_data_path,
            areas_maps_path: str = default_areas_map_path,
            config: Optional[dict] = None,
    ) -> "Demography":
        """
        Initializes a geography for a specific list of zones. The zones are
        specified by the filter_dict dictionary where the key denotes the
        kind of zone, and the value is a list with the different zone names. 
        
        Example
        -------
            filter_key = {"region" : "North East"}
            filter_key = {"msoa" : ["EXXXX", "EYYYY"]}
        """
        if len(filter_key.keys()) > 1:
            raise NotImplementedError("Only one type of area filtering is supported.")
        geo_hierarchy = pd.read_csv(areas_maps_path)
        zone_type, zone_list = filter_key.popitem()
        area_names = geo_hierarchy[geo_hierarchy[zone_type].isin(zone_list)]["oa"]
        if len(area_names) == 0:
            raise DemographyError("Region returned empty area list.")
        return cls.for_areas(area_names, data_path, config)

    @classmethod
    def for_areas(
            cls,
            area_names: List[str],
            data_path: str = default_data_path,
            config: Optional[dict] = None,
    ) -> "Demography":
        """
        Load data from files and construct classes capable of generating demographic
        data for individuals in the population.

        Parameters
        ----------
        area_names
            List of areas for which to create a demographic generator.
        data_path
            The path to the data directory
        config
            Optional configuration. At the moment this just gives an asymptomatic
            ratio.

        Returns
        -------
            A demography representing the super area
        """
        area_names = area_names
        age_structure_path = data_path / "age_structure_single_year.csv"
        female_fraction_path = data_path / "female_ratios_per_age_bin.csv"
        ethnicity_structure_path = data_path / "ethnicity_broad_structure.csv"
        # TODO socioecon_structure_path = data_path / "socioecon_structure.csv"
        age_sex_generators = _load_age_and_sex_generators(
            age_structure_path, 
            female_fraction_path, 
            ethnicity_structure_path, 
            # TODO socioecon_structure_path
            area_names,
        )
        return Demography(age_sex_generators=age_sex_generators, area_names=area_names)


def _load_age_and_sex_generators(
<<<<<<< HEAD
    age_structure_path: str, 
    female_ratios_path: str, 
    ethnicity_structure_path: str, 
    # TODO socioecon_strucuture_path,
    area_names: List[str]
=======
        age_structure_path: str, female_ratios_path: str, area_names: List[str]
>>>>>>> 9f38fed4
):
    """
    A dictionary mapping area identifiers to a generator of age and sex.
    """
    age_structure_df = pd.read_csv(age_structure_path, index_col=0)
    age_structure_df = age_structure_df.loc[area_names]
    age_structure_df.sort_index(inplace=True)

    female_ratios_df = pd.read_csv(female_ratios_path, index_col=0)
    female_ratios_df = female_ratios_df.loc[area_names]
    female_ratios_df.sort_index(inplace=True)

    ethnicity_structure_df = pd.read_csv(ethnicity_structure_path,index_col=[0,1]) # pd MultiIndex!!!
    ethnicity_structure_df = ethnicity_structure_df.loc[pd.IndexSlice[area_names]]
    ethnicity_structure_df.sort_index(level=0,inplace=True)
    ## "sort" is required as .loc slicing a multi_index df doesn't work as expected --
    ## it preserves original order, and ignoring "repeat slices".

    # socioecon_structure_df = pd.read_csv(socioecon_structure_path,index_col=[0,1])
    # socioecon_structure_df = socioecon_structure_df[area_names]

    ret = {}
<<<<<<< HEAD
    for (_, age_structure), (index, female_ratios), (_,ethnicity_df) in zip(
        age_structure_df.iterrows(), female_ratios_df.iterrows(), 
        ethnicity_structure_df.groupby(level=0),
=======
    for (_, age_structre), (index, female_ratios) in zip(
            age_structure_df.iterrows(), female_ratios_df.iterrows()
>>>>>>> 9f38fed4
    ):
        ethnicity_structure = [ethnicity_df[col].values for col in ethnicity_df.columns]
        ret[index] = AgeSexGenerator(
            age_structure.values, 
            female_ratios.index.values, 
            female_ratios.values,
            ethnicity_df.columns, 
            ethnicity_df.index.get_level_values(1), 
            ethnicity_structure,
        )
<<<<<<< HEAD
        
    return ret


if __name__ == "__main__":
    from time import time
    import resource

    def using(point=""):
        usage = resource.getrusage(resource.RUSAGE_SELF)
        return """%s: usertime=%s systime=%s mem=%s mb
               """ % (
            point,
            usage[0],
            usage[1],
            usage[2] / 1024.0,
        )

    t1 = time()
    print(using("before"))
    #geo = Geography.from_file(filter_key={"oa" : ["E00088544","E00139999","E00140000"]})
    #demography = Demography.for_areas(["E00088544","E00139999","E00140000"])
    geo = Geography.from_file(filter_key = {"region" : ["North East"]})
    demography = Demography.for_geography(geo)
    population = demography.populate(geo.areas)
    t2 = time()
    print(using("after"))
    print(f"Took {t2-t1} seconds to populate the UK.")

    print(len(population))
=======
    return ret
>>>>>>> 9f38fed4
<|MERGE_RESOLUTION|>--- conflicted
+++ resolved
@@ -16,15 +16,12 @@
 
 
 class AgeSexGenerator:
-<<<<<<< HEAD
     def __init__(
         self, age_counts: list, 
         sex_bins: list, female_fractions: list,
         ethnicity_age_bins: list, ethnicity_groups: list, ethnicity_structure: list,
+        max_age=99
     ):
-=======
-    def __init__(self, age_counts: list, sex_bins: list, female_fractions: list, max_age=99):
->>>>>>> 9f38fed4
         """
         age_counts is an array where the index in the array indicates the age,
         and the value indicates the number of counts in that age.
@@ -68,11 +65,8 @@
 
         self.age_iterator = iter(ages)
         self.sex_iterator = iter(sexes)
-<<<<<<< HEAD
         self.ethnicity_iterator = iter(ethnicities)
-=======
         self.max_age = max_age
->>>>>>> 9f38fed4
 
     def age(self) -> int:
         try:
@@ -185,22 +179,6 @@
         -------
         A population of people
         """
-<<<<<<< HEAD
-        for area in areas:
-            # TODO: this could be make faster with map()
-            people = list()
-            age_and_sex_generator = self.age_sex_generators[area.name]
-            for _ in range(age_and_sex_generator.n_residents):
-                person = Person(
-                    age=age_and_sex_generator.age(),
-                    sex=age_and_sex_generator.sex(),
-                    ethnicity=age_and_sex_generator.ethnicity(),
-                    # TODO socioeconomic_generators.socioeconomic_index()
-                )
-                people.append(person)   # add person to population
-                area.add(person)        # link area <-> person
-
-=======
         people = list()
 
         # TODO: this could be make faster with map() <- this is not true
@@ -209,11 +187,10 @@
             person = Person(
                 age=age_and_sex_generator.age(),
                 sex=age_and_sex_generator.sex(),
-                # TODO ethnicity_generators.ethnicity()
+                ethnicity=age_and_sex_generator.ethnicity(),
                 # TODO socioeconomic_generators.socioeconomic_index()
             )
             people.append(person)  # add person to population
->>>>>>> 9f38fed4
         return Population(people=people)
 
     @classmethod
@@ -304,15 +281,11 @@
 
 
 def _load_age_and_sex_generators(
-<<<<<<< HEAD
     age_structure_path: str, 
     female_ratios_path: str, 
     ethnicity_structure_path: str, 
     # TODO socioecon_strucuture_path,
     area_names: List[str]
-=======
-        age_structure_path: str, female_ratios_path: str, area_names: List[str]
->>>>>>> 9f38fed4
 ):
     """
     A dictionary mapping area identifiers to a generator of age and sex.
@@ -335,14 +308,9 @@
     # socioecon_structure_df = socioecon_structure_df[area_names]
 
     ret = {}
-<<<<<<< HEAD
     for (_, age_structure), (index, female_ratios), (_,ethnicity_df) in zip(
         age_structure_df.iterrows(), female_ratios_df.iterrows(), 
         ethnicity_structure_df.groupby(level=0),
-=======
-    for (_, age_structre), (index, female_ratios) in zip(
-            age_structure_df.iterrows(), female_ratios_df.iterrows()
->>>>>>> 9f38fed4
     ):
         ethnicity_structure = [ethnicity_df[col].values for col in ethnicity_df.columns]
         ret[index] = AgeSexGenerator(
@@ -353,37 +321,5 @@
             ethnicity_df.index.get_level_values(1), 
             ethnicity_structure,
         )
-<<<<<<< HEAD
         
-    return ret
-
-
-if __name__ == "__main__":
-    from time import time
-    import resource
-
-    def using(point=""):
-        usage = resource.getrusage(resource.RUSAGE_SELF)
-        return """%s: usertime=%s systime=%s mem=%s mb
-               """ % (
-            point,
-            usage[0],
-            usage[1],
-            usage[2] / 1024.0,
-        )
-
-    t1 = time()
-    print(using("before"))
-    #geo = Geography.from_file(filter_key={"oa" : ["E00088544","E00139999","E00140000"]})
-    #demography = Demography.for_areas(["E00088544","E00139999","E00140000"])
-    geo = Geography.from_file(filter_key = {"region" : ["North East"]})
-    demography = Demography.for_geography(geo)
-    population = demography.populate(geo.areas)
-    t2 = time()
-    print(using("after"))
-    print(f"Took {t2-t1} seconds to populate the UK.")
-
-    print(len(population))
-=======
-    return ret
->>>>>>> 9f38fed4
+    return ret