import logging, os
from pathlib import Path
from itertools import count, chain
from typing import List, Dict, Tuple, Optional
from collections import defaultdict
import pandas as pd
import numpy as np
from sklearn.neighbors import BallTree

from june import paths
from june.demography.person import Person

default_hierarchy_filename = (
    paths.data_path / "processed/geographical_data/oa_msoa_region.csv"
)
default_area_coord_filename = (
    paths.data_path / "processed/geographical_data/oa_coordinates.csv"
)
default_superarea_coord_filename = (
    paths.data_path / "processed/geographical_data/msoa_coordinates.csv"
)
default_logging_config_filename = (
    paths.configs_path / "config_world_creation_logger.yaml"
)

logger = logging.getLogger(__name__)

earth_radius = 6371  # km


class GeographyError(BaseException):
    pass


class Area:
    """
    Fine geographical resolution.
    """

    __slots__ = (
        "people",
        "id",
        "name",
        "coordinates",
        "super_area",
        "care_home",
<<<<<<< HEAD
        "households",
=======
        "schools",
        "households"
>>>>>>> eb20c85e
    )
    _id = count()

    def __init__(
        self, name: str, super_area: "SuperArea", coordinates: Tuple[float, float],
    ):
        """
        Coordinate is given in the format Y, X where X is longitude and Y is latitude.
        """
        self.id = next(self._id)
        self.name = name
        self.care_home = None
        self.coordinates = coordinates
        self.super_area = super_area
        self.people = list()
        self.schools = list()
        self.households = list()

    def add(self, person: Person):
        self.people.append(person)
        person.area = self

    def populate(self, demography):
        for person in demography.populate(self.name):
            self.add(person)


class Areas:
    __slots__ = "members", "super_area", "ball_tree"

    def __init__(self, areas: List[Area], super_area=None, ball_tree: bool = True):
        self.members = areas
        self.super_area = super_area
        if ball_tree:
            self.ball_tree = self.construct_ball_tree()
        else:
            self.ball_tree = None

    def __iter__(self):
        return iter(self.members)

    def __len__(self):
        return len(self.members)

    def __getitem__(self, index):
        return self.members[index]

    def construct_ball_tree(self):
        coordinates = np.array([np.deg2rad(area.coordinates) for area in self])
        ball_tree = BallTree(coordinates)
        return ball_tree

    def get_closest_areas(self, coordinates, k=1, return_distance=False):
        coordinates = np.array(coordinates)
        if self.ball_tree is None:
            raise GeographyError("Areas initialized without a BallTree")
        if coordinates.shape == (2,):
            coordinates = coordinates.reshape(1, -1)
        if return_distance:
            distances, indcs = self.ball_tree.query(
                np.deg2rad(coordinates), return_distance=return_distance, k=k
            )
            areas = [self[idx] for idx in indcs[:, 0]]
            return areas, distances[:, 0] * earth_radius
        else:
            indcs = self.ball_tree.query(
                np.deg2rad(coordinates), return_distance=return_distance, k=k
            )
            areas = [self[idx] for idx in indcs[:, 0]]
            return areas


class SuperArea:
    """
    Coarse geographical resolution.
    """

    __slots__ = (
        "id",
        "name",
        "coordinates",
        "workers",
        "areas",
        "companies",
        "groceries",
    )
    _id = count()

    def __init__(
        self,
        name: str = None,
        areas: List[Area] = None,
        coordinates: Tuple[float, float] = None,
    ):
        self.id = next(self._id)
        self.name = name
        self.coordinates = coordinates
        self.areas = areas or list()
        self.workers = list()
        self.companies = list()
        self.groceries = list()

    def add_worker(self, person: Person):
        self.workers.append(person)
        person.work_super_area = self

    @property
    def people(self):
        return list(chain(*[area.people for area in self.areas]))


class SuperAreas:
    __slots__ = "members", "ball_tree"

    def __init__(self, super_areas: List[SuperArea], ball_tree: bool = True):
        """
        Group to aggregate SuperArea objects.

        Parameters
        ----------
        super_areas
            list of super areas
        ball_tree
            whether to construct a NN tree for the super areas
        """
        self.members = super_areas
        if ball_tree:
            self.ball_tree = self.construct_ball_tree()
        else:
            self.ball_tree = None

    def __iter__(self):
        return iter(self.members)

    def __len__(self):
        return len(self.members)

    def __getitem__(self, index):
        return self.members[index]

    def construct_ball_tree(self):
        coordinates = np.array(
            [np.deg2rad(super_area.coordinates) for super_area in self]
        )
        ball_tree = BallTree(coordinates)
        return ball_tree

    def get_closest_super_areas(self, coordinates, k=1, return_distance=False):
        coordinates = np.array(coordinates)
        if self.ball_tree is None:
            raise GeographyError("Areas initialized without a BallTree")
        if coordinates.shape == (2,):
            coordinates = coordinates.reshape(1, -1)
        if return_distance:
            distances, indcs = self.ball_tree.query(
                np.deg2rad(coordinates), return_distance=return_distance, k=k
            )
            super_areas = [self[idx] for idx in indcs[:, 0]]
            return super_areas, distances[:, 0] * earth_radius
        else:
            indcs = self.ball_tree.query(
                np.deg2rad(coordinates), return_distance=return_distance, k=k
            )
            super_areas = [self[idx] for idx in indcs[:, 0]]
            return super_areas


class Geography:
    def __init__(
        self, areas: List[Area], super_areas: List[SuperArea],
    ):
        """
        Generate hierachical devision of geography.

        Parameters
        ----------
        hierarchy
            The different geographical division units from which the
            hierachical structure will be constructed.
        area_coordinates

        Note: It would be nice to find a better way to handle coordinates.
        """
        self.areas = areas
        self.super_areas = super_areas
        # possible buildings
        self.schools = None
        self.hospitals = None
        self.companies = None
        self.care_homes = None
        self.pubs = None
        self.cinemas = None
        self.groceries = None
        self.cemeteries = None

    @classmethod
    def _create_areas(
        cls, area_coords: pd.DataFrame, super_area: pd.DataFrame
    ) -> List[Area]:
        """
        Applies the _create_area function throught the area_coords dataframe.
        If area_coords is a series object, then it does not use the apply()
        function as it does not support the axis=1 parameter.

        Parameters
        ----------
        area_coords
            pandas Dataframe with the area name as index and the coordinates
            X, Y where X is longitude and Y is latitude.
        """
        # if a single area is given, then area_coords is a series
        # and we cannot do iterrows()
        if isinstance(area_coords, pd.Series):
            areas = [Area(area_coords.name, super_area, area_coords.values)]
        else:
            areas = []
            for name, coordinates in area_coords.iterrows():
                areas.append(Area(name, super_area, coordinates.values))
        return areas

    @classmethod
    def create_geographical_units(
        cls,
        hierarchy: pd.DataFrame,
        area_coordinates: pd.DataFrame,
        super_area_coordinates: pd.DataFrame,
    ):
        """
        Create geo-graph of the used geographical units.

        Note: This function looks a bit more complicated than need be,
        but it was created with a eye on the future.
        """
        total_areas_list = []
        super_areas_list = []
        for super_area_name, row in super_area_coordinates.iterrows():
            super_area = SuperArea(
                areas=None, name=super_area_name, coordinates=row.values
            )
            areas_df = area_coordinates.loc[hierarchy.loc[super_area_name, "area"]]
            areas_list = cls._create_areas(areas_df, super_area)
            super_area.areas = areas_list
            total_areas_list += list(areas_list)
            super_areas_list.append(super_area)

        areas = Areas(total_areas_list)
        super_areas = SuperAreas(super_areas_list)
        logger.info(
            f"There are {len(areas)} areas and "
            + f"{len(super_areas)} super_areas in the world."
        )
        return areas, super_areas

    @classmethod
    def from_file(
        cls,
        filter_key: Optional[Dict[str, list]] = None,
        hierarchy_filename: str = default_hierarchy_filename,
        area_coordinates_filename: str = default_area_coord_filename,
        super_area_coordinates_filename: str = default_superarea_coord_filename,
    ) -> "Geography":
        """
        Load data from files and construct classes capable of generating
        hierarchical structure of geographical areas.

        Example usage
        -------------
            ```
            geography = Geography.from_file(filter_key={"region" : "North East"})
            geography = Geography.from_file(filter_key={"super_area" : ["E02005728"]})
            ```
        Parameters
        ----------
        filter_key
            Filter out geo-units which should enter the world.
            At the moment this can only be one of [area, super_area, region]
        hierarchy_filename
            Pandas df file containing the relationships between the different
            geographical units.
        area_coordinates_filename:
            coordinates of the area units
        super_area_coordinates_filename
            coordinates of the super area units
        logging_config_filename
            file path of the logger configuration
        """
        geo_hierarchy = pd.read_csv(hierarchy_filename)
        areas_coord = pd.read_csv(area_coordinates_filename)
        super_areas_coord = pd.read_csv(super_area_coordinates_filename)

        if filter_key is not None:
            geo_hierarchy = _filtering(geo_hierarchy, filter_key)

        areas_coord = areas_coord.loc[areas_coord.area.isin(geo_hierarchy.area)]
        super_areas_coord = super_areas_coord.loc[
            super_areas_coord.super_area.isin(geo_hierarchy.super_area)
        ].drop_duplicates()
        areas_coord.set_index("area", inplace=True)
        super_areas_coord.set_index("super_area", inplace=True)
        geo_hierarchy.set_index("super_area", inplace=True)
        areas, super_areas = cls.create_geographical_units(
            geo_hierarchy, areas_coord, super_areas_coord
        )
        return cls(areas, super_areas)


def _filtering(data: pd.DataFrame, filter_key: Dict[str, list],) -> pd.DataFrame:
    """
    Filter DataFrame for given geo-unit and it's listed names
    """
    return data[
        data[list(filter_key.keys())[0]].isin(list(filter_key.values())[0]).values
    ]<|MERGE_RESOLUTION|>--- conflicted
+++ resolved
@@ -44,12 +44,8 @@
         "coordinates",
         "super_area",
         "care_home",
-<<<<<<< HEAD
-        "households",
-=======
         "schools",
         "households"
->>>>>>> eb20c85e
     )
     _id = count()
 
