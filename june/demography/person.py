from itertools import count
from random import choice
from recordclass import dataobject
import numpy as np
from datetime import datetime
from typing import Optional

from june.infection import Infection


class Activities(dataobject):
    residence: None
    primary_activity: None
    medical_facility: None
    commute: None
    rail_travel: None
    leisure: None
    box: None

    def iter(self):
        return [getattr(self, activity) for activity in self.__fields__]


person_ids = count()


class Person(dataobject):
    _id = count()
    id: int = 0
    sex: str = "f"
    age: int = 27
    ethnicity: str = None
    socioecon_index: str = None
    area: "Area" = None
    # work info
    work_super_area: "SuperArea" = None
    sector: str = None
    sub_sector: str = None
    lockdown_status: str = None
    # vaccine
    vaccine_plan: "VaccinePlan" = None
    vaccinated: bool = False
    # comorbidity
    comorbidity: str = None
    # commute
    mode_of_transport: "ModeOfTransport" = None
    # activities
    busy: bool = False
    subgroups: Activities = Activities(None, None, None, None, None, None, None)
    infection: Infection = None
    # infection
    susceptibility: float = 1.0
    dead: bool = False

    @classmethod
    def from_attributes(
        cls,
        sex="f",
        age=27,
            susceptibility = 1.,
        ethnicity=None,
        socioecon_index=None,
        id=None,
        comorbidity=None,
    ):
        if id is None:
            id = next(Person._id)
        return Person(
            id=id,
            sex=sex,
            age=age,
            ethnicity=ethnicity,
            socioecon_index=socioecon_index,
            # IMPORTANT, these objects need to be recreated, otherwise the default
            # is always the same object !!!!
            comorbidity=comorbidity,
            susceptibility=susceptibility,
            subgroups=Activities(None, None, None, None, None, None, None),
        )

    @property
    def infected(self):
        return self.infection is not None

    @property
    def susceptible(self):
        return self.susceptibility > 0.0

    @property
    def recovered(self):
        return not (self.dead or self.susceptible or self.infected)

    @property
    def residence(self):
        return self.subgroups.residence

    @property
    def primary_activity(self):
        return self.subgroups.primary_activity

    @property
    def medical_facility(self):
        return self.subgroups.medical_facility

    @property
    def commute(self):
        return self.subgroups.commute

    @property
    def rail_travel(self):
        return self.subgroups.rail_travel

    @property
    def leisure(self):
        return self.subgroups.leisure

    @property
    def box(self):
        return self.subgroups.box

    @property
    def hospitalised(self):
        try:
            return all(
                [
                    self.medical_facility.group.spec == "hospital",
                    self.medical_facility.subgroup_type
                    == self.medical_facility.group.SubgroupType.patients,
                ]
            )
        except AttributeError:
            return False

    @property
    def intensive_care(self):
        try:
            return all(
                [
                    self.medical_facility.group.spec == "hospital",
                    self.medical_facility.subgroup_type
                    == self.medical_facility.group.SubgroupType.icu_patients,
                ]
            )
        except AttributeError:
            return False

    @property
    def housemates(self):
        if self.residence.group.spec == "care_home":
            return []
        return self.residence.group.residents

    def find_guardian(self):
        possible_guardians = [person for person in self.housemates if person.age >= 18]
        if not possible_guardians:
            return None
        guardian = choice(possible_guardians)
        if (
            guardian.infection is not None and guardian.infection.should_be_in_hospital
        ) or guardian.dead:
            return None
        else:
            return guardian

    @property
    def symptoms(self):
        if self.infection is None:
            return None
        else:
            return self.infection.symptoms

    @property
    def super_area(self):
        try:
            return self.area.super_area
        except:
            return None

    @property
    def region(self):
        try:
            return self.super_area.region
        except:
            return None

    @property
    def home_city(self):
        return self.area.super_area.city

    @property
    def work_city(self):
        if self.work_super_area is None:
            return None
        return self.work_super_area.city

    @property
<<<<<<< HEAD
    def should_be_vaccinated(self):
        if self.vaccine_plan is None and not self.vaccinated:
=======
    def available(self):
        if (not self.dead) and (self.medical_facility is None) and (not self.busy):
>>>>>>> be7c966b
            return True
        return False<|MERGE_RESOLUTION|>--- conflicted
+++ resolved
@@ -194,12 +194,11 @@
         return self.work_super_area.city
 
     @property
-<<<<<<< HEAD
     def should_be_vaccinated(self):
         if self.vaccine_plan is None and not self.vaccinated:
-=======
+
+    @property
     def available(self):
         if (not self.dead) and (self.medical_facility is None) and (not self.busy):
->>>>>>> be7c966b
             return True
         return False