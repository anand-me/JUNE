--- conflicted
+++ resolved
@@ -37,9 +37,7 @@
     lockdown_status: str = None
     comorbidity: str = None
     # commute
-    #home_city: str = None
     mode_of_transport: "ModeOfTransport" = None
-    # rail travel
     # activities
     busy: bool = False
     subgroups: Activities = Activities(None, None, None, None, None, None, None)
@@ -147,8 +145,7 @@
             return None
         guardian = choice(possible_guardians)
         if (
-            guardian.infection is not None
-            and guardian.infection.should_be_in_hospital
+            guardian.infection is not None and guardian.infection.should_be_in_hospital
         ) or guardian.dead:
             return None
         else:
@@ -163,13 +160,11 @@
 
     @property
     def super_area(self):
-<<<<<<< HEAD
-        return self.area.super_area
-=======
         try:
             return self.area.super_area
         except:
             return None
+
     @property
     def home_city(self):
         return self.area.super_area.city
@@ -178,5 +173,4 @@
     def work_city(self):
         if self.work_super_area is None:
             return None
-        return self.work_super_area.city
->>>>>>> 1e9a4120
+        return self.work_super_area.city