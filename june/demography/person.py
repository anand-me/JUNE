from itertools import count
<<<<<<< HEAD
from june.logger_creation import logger
from enum import IntEnum
=======
>>>>>>> 9f38fed4


class HealthInformation:
    def __init__(self):
        self.susceptibility = 1.0
        self.susceptible = True
        self.infected = False
        self.infection = None
        self.recovered = False
        self.dead = False
        self.number_of_infected = 0
        self.maximal_symptoms = 0
        self.maximal_symptoms_time = -1
        self.maximal_symptoms_tag = "none"
        self.time_of_infection = -1
        self.group_type_of_infection = "none"
        self.length_of_infection = -1

    def set_infection(self, infection):
        self.infection = infection
        self.infected = True
        self.susceptible = False
        self.susceptibility = 0.

    @property
    def tag(self):
        if self.infection is not None:
            return self.infection.symptoms.tag
        return None

    @property
    def must_stay_at_home(self) -> bool:
        return self.tag in ("influenza-like illness", "pneumonia")

    @property
    def in_hospital(self) -> bool:
        return self.tag in ("hospitalised", "intensive care")

    @property
    def infected_at_home(self) -> bool:
        return self.infected and not (self.dead or self.in_hospital)

    @property
    def is_dead(self) -> bool:
        return self.tag == "dead"

    def update_health_status(self, time, delta_time):
        if self.infected:
            if self.infection.symptoms.is_recovered(delta_time):
                self.recovered = True
                # self.set_recovered(time)
            else:
                self.infection.update_at_time(time + delta_time)

    def set_recovered(self, time):
        self.recovered = True
        self.infected = False
        self.susceptible = False
        self.susceptibility = 0.0
        self.set_length_of_infection(time)
        self.infection = None

    def set_dead(self, time):
        self.dead=True
        self.infected = False
        self.susceptible = False
        self.susceptibility = 0.0
        self.set_length_of_infection(time)
        self.infection = None


    def get_symptoms_tag(self, symptoms):
        return self.infection.symptoms.tag(symptoms.severity)

    def transmission_probability(self, time):
        if self.infection is not None:
            return 0.0
        return self.infection.transmission_probability(time)

    def symptom_severity(self, severity):
        if self.infection is None:
            return 0.0
        return self.infection.symptom_severity(severity)

    def update_symptoms(self, time):  # , symptoms, time):
        if self.infection.symptoms.severity > self.maximal_symptoms:
            self.maximal_symptoms = self.infection.symptoms.severity
            self.maximal_symptoms_tag = self.get_symptoms_tag(
                self.infection.symptoms
            )
            self.maximal_symptoms_time = time - self.time_of_infection

    def update_infection_data(self, time, group_type=None):
        self.time_of_infection = time
        if group_type is not None:
            self.group_type_of_infection = group_type

    def set_length_of_infection(self, time):
        self.length_of_infection = time - self.time_of_infection

    def increment_infected(self):
        self.number_of_infected += 1


class Person:
    """
    Primitive version of class person.  This needs to be connected to the full class 
    structure including health and social indices, employment, etc..  The current 
    implementation is only meant to get a simplistic dynamics of social interactions coded.
    
    The logic is the following:
    People can get infected with an Infection, which is characterised by time-dependent
    transmission probabilities and symptom severities (see class descriptions for
    Infection, Transmission, Severity).  The former define the infector part for virus
    transmission, while the latter decide if individuals realise symptoms (we need
    to define a threshold for that).  The symptoms will eventually change the behavior 
    of the person (i.e. intensity and frequency of social contacts), if they need to be 
    treated, hospitalized, plugged into an ICU or even die.  This part of the model is 
    still opaque.   
    
    Since the realization of the infection will be different from person to person, it is
    a characteristic of the person - we will need to allow different parameters describing
    the same functional forms of transmission probability and symptom severity, distributed
    according to a (tunable) parameter distribution.  Currently a non-symmetric Gaussian 
    smearing of 2 sigma around a mean with left-/right-widths is implemented.    
    """
    _id = count()
    class GroupType(IntEnum):
        """
        Defines the indices of the subgroups a person belongs to
        """
        default = 0
        residence = 1
        primary_activity = 2
        hospital = 3
        commute = 4
        dynamic = 5

    def __init__(
            self,
            age=-1,
            nomis_bin=None,
            sex=None,
            econ_index=None,
            mode_of_transport=None,
            area=None
    ):
        """
        Inputs:
        """
        self.id = next(self._id)
        # biological attributes
        self.age = age
        self.nomis_bin = nomis_bin
        self.sex = sex
        # geo-graphical attributes
        self.work_super_area = None
        self.household = None
        self.area = area
        # primary activity attributes
        self.mode_of_transport = mode_of_transport
        self.school = None
        self.carehome = None
        self.primary_activity = None  # school, company, key-industr. (e.g. hospital, schools)
        self.active_group = None
        self.subgroups = [None] * len(self.GroupType)
        self.sector = None
        self.sub_sector = None
        self.company_id = None
        self.hospital = None
        self.in_hospital = None
        self.home_city = None
        self.econ_index = econ_index
        self.health_information = HealthInformation()


class People:
    def __init__(self, world):
        self.members = []

    @property
    def total_people(self):
        return len(self.members)

    @property
    def infected(self):
        return [
            person for person in self.members
            if person.health_information.infected and not
            person.health_information.dead

        ]

    @property
    def susceptible(self):
        return [
            person for person in self.members
            if person.health_information.susceptible

        ]

    @property
    def recovered(self):
        return [
            person for person in self.members
            if person.health_information.recovered

        ]<|MERGE_RESOLUTION|>--- conflicted
+++ resolved
@@ -1,9 +1,6 @@
 from itertools import count
-<<<<<<< HEAD
 from june.logger_creation import logger
 from enum import IntEnum
-=======
->>>>>>> 9f38fed4
 
 
 class HealthInformation:
