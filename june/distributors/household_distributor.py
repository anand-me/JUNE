--- conflicted
+++ resolved
@@ -23,7 +23,6 @@
     Path(os.path.abspath(__file__)).parent.parent.parent
     / "data/processed/age_difference"
 )
-<<<<<<< HEAD
 
 default_household_composition_filename = (
     Path(__file__).parent.parent.parent
@@ -40,14 +39,10 @@
     / "data/processed/census_data/output_area/EnglandWales/n_people_in_communal.csv"
 )
 
-default_logging_config_filename = (
-    Path(__file__).parent.parent / "configs/config_world_creation_logger.yaml"
-)
-
+default_logging_config_filename = Path(__file__).parent.parent / \
+    "configs/config_world_creation_logger.yaml"
 
 logger(default_logging_config_filename)
-=======
->>>>>>> abedad33
 
 
 """
