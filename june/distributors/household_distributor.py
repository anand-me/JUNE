--- conflicted
+++ resolved
@@ -513,11 +513,7 @@
                     composition_type=key,
                 )
 
-<<<<<<< HEAD
-        ### one kid and one parent for sure, possibly extra young adults.
-=======
         # one kid and one parent for sure, possibly extra young adults.
->>>>>>> f13e48d2
         key = "1 0 >=0 1 0"
         if key in number_households_per_composition:
             house_number = number_households_per_composition[key]
@@ -739,16 +735,12 @@
             Maximum number of people allowed in the household.
 
         """
-<<<<<<< HEAD
         household = Household(
             type=type,
             max_size=max_household_size,
             area=area,
             composition_type=composition_type,
         )
-=======
-        household = Household(type=type, max_size=max_household_size, area=area)
->>>>>>> f13e48d2
         return household
 
     def _add_to_household(
