--- conflicted
+++ resolved
@@ -31,7 +31,6 @@
 
 
 class HealthIndexGenerator:
-<<<<<<< HEAD
     def __init__(
         self,
         rates_df: pd.DataFrame,
@@ -40,9 +39,6 @@
         m_exp_baseline=79.4, f_exp_baseline=83.1,
         m_exp=79.4, f_exp=83.1, cutoff_age=16,
     ):
-=======
-    def __init__(self, rates_df: pd.DataFrame, care_home_min_age: int = 50, max_age=99):
->>>>>>> 19945e99
         """
         A Generator to determine the final outcome of an infection.
 
@@ -74,7 +70,6 @@
             self.use_physiological_age = True
     
     @classmethod
-<<<<<<< HEAD
     def from_file(
         cls,
         rates_file: str = default_rates_file,
@@ -92,12 +87,6 @@
             m_exp=m_exp, f_exp=f_exp,
             cutoff_age=cutoff_age,
         )
-=======
-    def from_file(cls, rates_file: str = default_rates_file, care_home_min_age=50):
-        ifrs = pd.read_csv(rates_file, index_col=0)
-        ifrs = ifrs.rename(_parse_interval)
-        return cls(rates_df=ifrs, care_home_min_age=care_home_min_age)
->>>>>>> 19945e99
 
     def physiological_age(self,person_age,sex):
         if sex=='f':
