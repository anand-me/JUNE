--- conflicted
+++ resolved
@@ -342,19 +342,6 @@
             1 / (self.total_days - days_passed * self.group_coverage)
         )
 
-<<<<<<< HEAD
-=======
-    def apply(self, person: "Person", date: datetime, vaccines, record=None):
-        vaccine = vaccines.get_by_name(self.vaccine_type)
-        if self.should_be_vaccinated(
-            person=person, vaccine=vaccine,
-        ) and self.is_target_group(person):
-
-            days_passed = (date - self.start_time).days
-            if random() < self.daily_vaccine_probability(days_passed=days_passed):
-                self.vaccinate(person=person, date=date, vaccine=vaccine, record=record)
-
->>>>>>> 07b6950e
     def update_vaccine_effect(self, person: "Person", date, record=None):
         for infection_id in person.vaccine_trajectory.infection_ids:
             updated_susceptibility = person.vaccine_trajectory.susceptibility(
@@ -394,35 +381,6 @@
                         person.vaccine_trajectory = None
             self.vaccinated_ids -= ids_to_remove
 
-<<<<<<< HEAD
-=======
-    def _apply_past_vaccinations(self, people, date, vaccines, record=None):
-        vaccine = vaccines.get_by_name(self.vaccine_type)
-        days_to_effective = sum(
-            [vaccine.days_to_effective[dose] for dose in self.doses]
-        )
-        end_time = self.end_time + datetime.timedelta(days=days_to_effective)
-        date = min(date, end_time)
-        days_in_the_past = max(0, (date - self.start_time).days)
-        if days_in_the_past > 0:
-            for i in range(days_in_the_past):
-                date_to_vax = self.start_time + datetime.timedelta(days=i)
-                logger.info(f"Vaccinating at date {date_to_vax.date()}")
-                if self.is_active(date=date_to_vax):
-                    for person in people:
-                        self.apply(
-                            person=person,
-                            date=date_to_vax,
-                            vaccines=vaccines,
-                            record=record,
-                        )
-                self.update_vaccinated(
-                    people=people, date=date_to_vax, record=record,
-                )
-                if record is not None:
-                    record.time_step(timestamp=date_to_vax)
-
->>>>>>> 07b6950e
     def initialize(self, world, date, vaccines, record=None):
         """
         Initializes policy, vaccinating people in the past if needed.
@@ -434,36 +392,20 @@
 
 class VaccinationCampaigns:
     def __init__(
-<<<<<<< HEAD
-        self,
-        vaccination_campaigns: List[VaccinationCampaign],
-=======
         self, vaccination_campaigns: List[VaccinationCampaign],
->>>>>>> 07b6950e
     ):
         self.vaccination_campaigns = vaccination_campaigns
 
     @classmethod
     def from_config(
-<<<<<<< HEAD
-        cls,
-        config_file: Path = default_config_filename,
-=======
         cls, config_file: Path = default_config_filename,
->>>>>>> 07b6950e
     ):
         with open(config_file) as f:
             config = yaml.load(f, Loader=yaml.FullLoader)
         vaccination_campaigns = []
         for key, value in config.items():
             vaccination_campaigns.append(VaccinationCampaign(**value))
-<<<<<<< HEAD
-        return cls(
-            vaccination_campaigns=vaccination_campaigns,
-        )
-=======
         return cls(vaccination_campaigns=vaccination_campaigns,)
->>>>>>> 07b6950e
 
     def get_active(self, date: datetime):
         return [vc for vc in self.vaccination_campaigns if vc.is_active(date)]
