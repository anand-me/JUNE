import os
import csv
import logging
from pathlib import Path
from random import randint
from itertools import chain, count
<<<<<<< HEAD
from typing import List, Dict, Tuple, Optional
=======
from typing import List, Dict, Optional
from june.demography import Person
>>>>>>> 3f1cd14c

import numpy as np
import pandas as pd

# from june import get_creation_logger

default_hierarchy_filename = (
    Path(os.path.abspath(__file__)).parent.parent
    / "data/processed/geographical_data/oa_msoa_region.csv"
)
default_area_coord_filename = (
    Path(os.path.abspath(__file__)).parent.parent
    / "data/processed/geographical_data/oa_coordinates.csv"
)
default_superarea_coord_filename = (
    Path(os.path.abspath(__file__)).parent.parent
    / "data/processed/geographical_data/msoa_coordinates.csv"
)
default_logging_config_filename = (
    Path(__file__).parent.parent / "configs/config_world_creation_logger.yaml"
)

logger = logging.getLogger(__name__)


class Area:
    """
    Fine geographical resolution.
    """

    _id = count()

    def __init__(
        self,
        name: str,
        super_area: "SuperArea" = None,
        coordinates: Tuple[float, float] = (None, None),
    ):
        """
        Coordinate is given in the format X, Y where X is longitude and Y is latitude.
        We store them in the reverse order to have latitude and longitude.
        """
        self.id = next(self._id)
        self.name = name
        self.coordinates = coordinates[[1, 0]]
        self.super_area = super_area
        self.people = set()

    def add(self, person: Person):
        self.people.add(person)
        person.area = self

class Areas:
    def __init__(self, areas: List[Area], super_area=None):
        self.members = areas
        self.super_area = super_area
        self.people = set()

    def __len__(self):
        return len(self.members)

    def __iter__(self):
        return iter(self.members)




class SuperArea:
    """
    Coarse geographical resolution.
    """

    _id = count()

    def __init__(
        self,
        name: str,
        areas: List[Area] = [None],
        coordinates: Tuple[float, float] = Tuple[None, None],
    ):
        self.id = next(self._id)
        self.name = name
        self.coordinates = coordinates[[1, 0]]
        self.areas = areas


class SuperAreas:
    def __init__(self, super_areas: List[SuperArea]):
        self.members = super_areas

    def __len__(self):
        return len(self.members)

    def __iter__(self):
        return iter(self.members)


class Geography:
    def __init__(
        self,
        hierarchy: pd.DataFrame,
        area_coordinates: pd.DataFrame,
        super_area_coordinates: pd.DataFrame,
    ):
        """
        Generate hierachical devision of geography.

        Parameters
        ----------
        hierarchy
            The different geographical division units from which the
            hierachical structure will be constructed.
        coordinates

        Note: It would be nice to find a better way to handle coordinates.
        """
        self.create_geographical_units(
            hierarchy, area_coordinates, super_area_coordinates
        )

    def _create_area(self, row, super_area):
        area = Area(name=row.name, coordinates=row.values, super_area=super_area)
        return area

    def _create_areas(
        self, area_coords: pd.DataFrame, super_area: pd.DataFrame
    ) -> List[Area]:
        """
        Applies the _create_area function throught the area_coords dataframe.
        If area_coords is a series object, then it does not use the apply()
        function as it does not support the axis=1 parameter.

        Parameters
        ----------
        area_coords
            pandas Dataframe with the area name as index and the coordinates
            X, Y where X is longitude and Y is latitude.
        """
        # if a single area is given, then area_coords is a series
        # and apply doesnt support the axis parameter.
        try:
            areas = area_coords.apply(
                lambda row: self._create_area(row, super_area), axis=1
            )
        except TypeError:
            return [self._create_area(area_coords, super_area)]
        return areas

    def create_geographical_units(
        self,
        hierarchy: pd.DataFrame,
        area_coordinates: pd.DataFrame,
        super_area_coordinates: pd.DataFrame,
    ):
        """
        Create geo-graph of the used geographical units.

        Note: This function looks a bit more complicated than need be,
        but it was created with a eye on the future.
        """
        total_areas_list = []
        super_areas_list = []
        for superarea_name, row in super_area_coordinates.iterrows():
            super_area = SuperArea(name=superarea_name, coordinates=row.values)
            areas_df = area_coordinates.loc[hierarchy.loc[row.name, "oa"]]
            areas_list = self._create_areas(areas_df, super_area)
            super_area.areas = areas_list
            total_areas_list += list(areas_list)
            super_areas_list.append(super_area)

        self.areas = Areas(total_areas_list)
        self.super_areas = SuperAreas(super_areas_list)
        logger.info(
            f"There are {len(self.areas)} areas and "
            + f"{len(self.super_areas)} super_areas in the world."
        )

    @classmethod
    def from_file(
        cls,
        filter_key: Optional[Dict[str, list]] = None,
        hierarchy_filename: str = default_hierarchy_filename,
        area_coordinates_filename: str = default_area_coord_filename,
        super_area_coordinates_filename: str = default_superarea_coord_filename,
        logging_config_filename: str = default_logging_config_filename,
    ) -> "Geography":
        """
        Load data from files and construct classes capable of generating
        hierarchical structure of geographical areas.

        Example usage
        -------------
            ```
            geography = Geography.from_file(filter_key={"region" : "North East"})
            geography = Geography.from_file(filter_key={"msoa" : ["E02005728"]})
            ```
        Parameters
        ----------
        filter_key
            Filter out geo-units which should enter the world.
            At the moment this can only be one of [oa, msoa, region]
        hierarchy_filename
            Pandas df file containing the relationships between the different
            geographical units.
        area_coordinates_filename:
            coordinates of the area units
        super_area_coordinates_filename
            coordinates of the super area units
        logging_config_filename
            file path of the logger configuration
        """
        geo_hierarchy = pd.read_csv(hierarchy_filename)
        areas_coord = pd.read_csv(area_coordinates_filename, index_col=0)
        super_areas_coord = pd.read_csv(super_area_coordinates_filename, index_col=0)

        if filter_key is not None:
            geo_hierarchy = _filtering(geo_hierarchy, filter_key)

        areas_coord = areas_coord.loc[geo_hierarchy["oa"]]
        super_areas_coord = super_areas_coord.loc[
            geo_hierarchy["msoa"]
        ].drop_duplicates()
        geo_hierarchy.set_index("msoa", inplace=True)
        return Geography(geo_hierarchy, areas_coord, super_areas_coord)


def _filtering(data: pd.DataFrame, filter_key: Dict[str, list],) -> pd.DataFrame:
    """
    Filter DataFrame for given geo-unit and it's listed names
    """
    return data[
        data[list(filter_key.keys())[0]].isin(list(filter_key.values())[0]).values
    ]


if __name__ == "__main__":
    from time import time
    import resource

    def using(point=""):
        usage = resource.getrusage(resource.RUSAGE_SELF)
        return """%s: usertime=%s systime=%s mem=%s mb
               """ % (
            point,
            usage[0],
            usage[1],
            usage[2] / 1024.0,
        )

    t1 = time()
    print(using("before"))
    geography = Geography.from_file(
        #        filter_key={"region": ["North East"]}
    )
    t2 = time()
    print(using("after"))
    print(f"Took {t2-t1} seconds to create the UK.")<|MERGE_RESOLUTION|>--- conflicted
+++ resolved
@@ -4,15 +4,12 @@
 from pathlib import Path
 from random import randint
 from itertools import chain, count
-<<<<<<< HEAD
 from typing import List, Dict, Tuple, Optional
-=======
-from typing import List, Dict, Optional
-from june.demography import Person
->>>>>>> 3f1cd14c
 
 import numpy as np
 import pandas as pd
+
+from june.demography import Person
 
 # from june import get_creation_logger
 
