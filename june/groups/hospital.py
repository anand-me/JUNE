import logging
import os
from enum import IntEnum
from pathlib import Path
from typing import List, Tuple

import numpy as np
import pandas as pd
import yaml
from sklearn.neighbors._ball_tree import BallTree

from june.groups import Group
from june.logger_creation import logger

logger = logging.getLogger(__name__)

<<<<<<< HEAD
default_config_filename = Path(os.path.abspath(__file__)).parent.parent / \
                          "configs/defaults/hospitals.yaml"
default_data_path = Path(os.path.abspath(__file__)).parent.parent.parent.parent / \
                    "data"
=======
default_data_filename = Path(os.path.abspath(__file__)).parent.parent.parent / \
    "data/processed/hospital_data/england_hospitals.csv"
default_config_filename = Path(os.path.abspath(__file__)).parent.parent.parent / \
    "configs/defaults/groups/hospitals.yaml"
>>>>>>> 92ce58c2


class Hospital(Group):
    """
    The Hospital class represents a hospital and contains information about
    its patients and workers - the latter being the usual "people".

    TODO: we have to figure out the inheritance structure; I think it will
    be an admixture of household and company.
    I will also assume that the patients cannot infect anybody - this may
    become a real problem as it is manifestly not correct.

    We currently use three subgroups: 
    0 - workers (i.e. nurses, doctors, etc.),
    1 - patients
    2 - ICU patients
    """

    class GroupType(IntEnum):
        workers = 0
        patients = 1
        icu_patients = 2

    __slots__ = "id", "n_beds", "n_icu_beds", "coordinates", "msoa_name"

    def __init__(
            self,
            coordinates: list,  # Optional[Tuple[float, float]] = None,
            n_beds: int,
            n_icu_beds: int,
            super_area: str = None,
    ):
        """
        Create a Hospital given its description.

        Parameters
        ----------
        n_beds:
            total number of regular beds in the hospital
        n_icu_beds:
            total number of ICU beds in the hospital
        coordinates:
            latitude and longitude 
        msoa_name:
            name of the msoa area the hospital belongs to
        """
        super().__init__()
        self.super_area = super_area
        self.coordinates = coordinates
        self.n_beds = n_beds
        self.n_icu_beds = n_icu_beds

    @property
    def full(self):
        """
        Check whether all regular beds are being used
        """
        return self[self.GroupType.patients].size >= self.n_beds

    @property
    def full_ICU(self):
        """
        Check whether all ICU beds are being used
        """
        return self[self.GroupType.icu_patients].size >= self.n_icu_beds

    def set_active_members(self):
        """
        Set people in hospital active in hospital only
        """
        # TODO: We need to check what we want to do with this,
        # it will probably be taken care by the supergroup
        for person in self[self.GroupType.patients]:
            if person.active_group is None:
                person.active_group = "hospital"
        for person in self[self.GroupType.icu_patients]:
            if person.active_group is None:
                person.active_group = "hospital"

    def add(self, person, qualifier=GroupType.workers):
        super().add(person, qualifier)
        person.in_hospital = self
        person.groups.append(self)

    def add_as_patient(self, person):
        """
        Add patient to hospital, depending on their healty information tag
        they'll go to intensive care or regular beds.

        Parameters
        ----------
        person:
            person instance to add as patient
        """
        if person.health_information.tag == "intensive care":
            self.add(
                person,
                self.GroupType.icu_patients
            )
        elif person.health_information.tag == "hospitalised":
            self.add(
                person,
                self.GroupType.patients
            )
        else:
            raise AssertionError(
                "ERROR: This person shouldn't be trying to get to a hospital"
            )

    def release_as_patient(self, person):
        """
        Release a patient from hospital

        Parameters
        ----------
        person: 
            person instance to remove as patient
        """
        for group_type in (
                self.GroupType.icu_patients,
                self.GroupType.patients
        ):
            patient_group = self[group_type]
            if person in patient_group:
                patient_group.remove(person)
        person.in_hospital = None

    def update_status_lists_for_patients(self, time, delta_time):
        """
        Update the health information of patients, and move them around if necessary
        """
        dead = []
        patient_group = self[self.GroupType.patients]
        icu_group = self[self.GroupType.icu_patients]
        for person in patient_group.people:
            person.health_information.update_health_status(time, delta_time)
            if person.health_information.infected:
                if person.health_information.tag == "intensive care":
                    icu_group.append(person)
                    patient_group.remove(person)
            if person.health_information.recovered:
                self.release_as_patient(person)
            if person.health_information.dead:
                dead.append(person)
        for person in dead:
            patient_group.remove(person)

    def update_status_lists_for_ICUpatients(self, time, delta_time):
        """
        Update the health information of ICU patients, and move them around if necessary
        """
        patient_group = self[self.GroupType.patients]
        icu_group = self[self.GroupType.icu_patients]

        dead = []
        for person in icu_group.people:
            person.health_information.update_health_status(time, delta_time)
            if person.health_information.infected:
                if person.health_information.tag == "hospitalised":
                    patient_group.append(person)
                    icu_group.remove(person)
            if person.health_information.recovered:
                self.release_as_patient(person)
            if person.health_information.dead:
                # TODO: check what to do with dead!! bury is not there anymore
                dead.append(person)
        for person in dead:
            icu_group.remove(person)

    def update_status_lists(self, time, delta_time):
        # three copies of what happens in group for the three lists of people
        # in the hospital
        super().update_status_lists(time, delta_time)
        self.update_status_lists_for_patients(time, delta_time)
        self.update_status_lists_for_ICUpatients(time, delta_time)
        logger.info(
            f"=== update status list for hospital with {self.size} people ==="
        )
        logger.info(
            f"=== hospital currently has {self[self.GroupType.patients].size} " + \
            "patients, and {self[self.GroupType.icu_patients].size}, ICU patients"
        )


class Hospitals:
    def __init__(
            self, hospitals: List["Hospital"], max_distance: float, box_mode: bool
    ):
        """
        Create a group of hospitals, and provide functionality to locate patients
        to a nearby hospital.

        Parameters
        ----------
        hospital_df:
            data frame with hospital data
        config:
            config dictionary
        box_mode:
            whether to run in single box mode, or full simulation
        """
        self.box_mode = box_mode
        self.max_distance = max_distance
        self.members = hospitals
        coordinates = np.array([hospital.coordinates for hospital in hospitals])
        if not box_mode:
            self.init_trees(coordinates)

    @classmethod
    def from_file(
            cls,
            filename: str = default_data_filename,
            config_filename: str = default_config_filename,
            box_mode: bool = False,
    ) -> "Hospitals":
        """
        Initialize Hospitals from path to data frame, and path to config file.

        Parameters
        ----------
        filename:
            path to hospital dataframe
        config_filename:
            path to hospital config dictionary

        Returns
        -------
        Hospitals instance
        """

        hospital_df = pd.read_csv(filename)
        with open(config_filename) as f:
            config = yaml.load(f, Loader=yaml.FullLoader)

        max_distance = config["max_distance"]
        icu_fraction = config["icu_fraction"]
        hospitals = []
        if not box_mode:
            logger.info(f"There are {len(hospital_df)} hospitals in the world.")
            hospitals = cls.init_hospitals(cls, hospital_df, icu_fraction)
        else:
            hospitals.append(
                Hospital(
                    coordinates=None,
                    n_beds=10,
                    n_icu_beds=2,
                )
            )
            hospitals.append(
                Hospital(
                    coordinates=None,
                    n_beds=5000,
                    n_icu_beds=5000,
                )
            )

        return Hospitals(hospitals, max_distance, box_mode)

    def init_hospitals(
            self, hospital_df: pd.DataFrame, icu_fraction: float
    ) -> List["Hospital"]:
        """
        Create Hospital objects with the right characteristics,
        as given by dataframe.

        Parameters
        ----------
        hospital_df:
            dataframe with hospital characteristics data
        """
        hospitals = []
        for index, row in hospital_df.iterrows():
            n_beds = row["beds"]
            n_icu_beds = round(icu_fraction * n_beds)
            n_beds -= n_icu_beds
            # msoa_name = row["MSOA"]
            coordinates = row[["Latitude", "Longitude"]].values.astype(np.float)
            # create hospital
            hospital = Hospital(
                # super_area=msoa_name,
                coordinates=coordinates,
                n_beds=n_beds,
                n_icu_beds=n_icu_beds,
            )
            hospitals.append(hospital)
        return hospitals

    def init_trees(self, hospital_coordinates: np.array) -> BallTree:
        """
        Reads hospital location and sizes, it initializes a KD tree on a sphere,
        to query the closest hospital to a given location.

        Parameters
        ----------
        hospital_df: 
            dataframe with hospital characteristics data

        Returns
        -------
        Tree to query nearby schools
        """
        self.hospital_trees = BallTree(
            np.deg2rad(hospital_coordinates), metric="haversine",
        )

    def allocate_patient(self, person: "Person"):
        """
        Function to allocate patients into close by hospitals with available beds.
        If there are no available beds within a maximum distance, the patient is
        not allocated.

        Parameters
        ----------
        person: 
            patient to allocate into a hospital 
        Returns
        -------
        hospital with availability

        """
        assign_icu = person.health_information.tag == "intensive care"
        assign_patient = person.health_information.tag == "hospitalised"

        if self.box_mode:
            for hospital in self.members:
                if assign_patient and not hospital.full:
                    return hospital
                if assign_icu and not hospital.full_ICU:
                    return hospital
        else:
            hospital = None
            # find hospitals  within radius of max distance
            distances, hospitals_idx = self.get_closest_hospitals(
                person.area.coordinates, self.max_distance
            )
            for distance, hospital_id in zip(distances, hospitals_idx):
                hospital = self.members[hospital_id]
                if distance > self.max_distance:
                    break
                if (
                        assign_icu
                        and not hospital.full
                ) or (
                        assign_patient
                        and not hospital.full_ICU
                ):
                    break
            if hospital is not None:
                logger.info(
                    f"Receiving hospital for patient with " + \
                    f"{person.health_information.tag} at distance = {distance} km"
                )
                hospital.add_as_patient(person)
            else:
                logger.info(
                    f"no hospital found for patient with " + \
                    f"{person.health_information.tag} in distance " + \
                    f"< {self.max_distance} km."
                )

    def get_closest_hospitals(
            self, coordinates: Tuple[float, float], r_max: float
    ) -> Tuple[float, float]:
        """
        Get the closest hospitals to a given coordinate within r_max

        Parameters
        ----------
        coordinates: 
            latitude and longitude
        r_max:
            maximum distance to hospital

        Returns
        -------
        Distance to the closest hospitals, in km 
        ID of the hospitals within r_max, ordered by distance

        """
        earth_radius = 6371.0  # km
        r_max /= earth_radius
        idx, distances = self.hospital_trees.query_radius(
            np.deg2rad(coordinates.reshape(1, -1)),
            r=r_max,
            return_distance=True,
            sort_results=True,
        )
        distances = np.array(distances[0]) * earth_radius
        return distances, idx[0]


if __name__ == "__main__":
    Hospitals.from_file(
<<<<<<< HEAD
        "/cosma7/data/dp004/dc-beck3/JUNE/data/processed/hospital_data/england_hospitals.csv",
        "/cosma7/data/dp004/dc-beck3/JUNE/configs/defaults/hospitals.yaml",
=======
        default_data_filename,
        default_config_filename,
>>>>>>> 92ce58c2
    )<|MERGE_RESOLUTION|>--- conflicted
+++ resolved
@@ -10,21 +10,13 @@
 from sklearn.neighbors._ball_tree import BallTree
 
 from june.groups import Group
-from june.logger_creation import logger
 
 logger = logging.getLogger(__name__)
 
-<<<<<<< HEAD
-default_config_filename = Path(os.path.abspath(__file__)).parent.parent / \
-                          "configs/defaults/hospitals.yaml"
-default_data_path = Path(os.path.abspath(__file__)).parent.parent.parent.parent / \
-                    "data"
-=======
 default_data_filename = Path(os.path.abspath(__file__)).parent.parent.parent / \
-    "data/processed/hospital_data/england_hospitals.csv"
+                        "data/processed/hospital_data/england_hospitals.csv"
 default_config_filename = Path(os.path.abspath(__file__)).parent.parent.parent / \
-    "configs/defaults/groups/hospitals.yaml"
->>>>>>> 92ce58c2
+                          "configs/defaults/groups/hospitals.yaml"
 
 
 class Hospital(Group):
@@ -418,11 +410,6 @@
 
 if __name__ == "__main__":
     Hospitals.from_file(
-<<<<<<< HEAD
-        "/cosma7/data/dp004/dc-beck3/JUNE/data/processed/hospital_data/england_hospitals.csv",
-        "/cosma7/data/dp004/dc-beck3/JUNE/configs/defaults/hospitals.yaml",
-=======
         default_data_filename,
         default_config_filename,
->>>>>>> 92ce58c2
     )