--- conflicted
+++ resolved
@@ -87,17 +87,7 @@
         to the relevant age subgroup, and make sure the residents welcome him and
         don't go do any other leisure activities.
         """
-<<<<<<< HEAD
         return Household.get_leisure_subgroup_type(person)
-=======
-        if person.age < 18:
-            return Household.SubgroupType.kids
-        elif person.age <= 35:
-            return Household.SubgroupType.young_adults
-        elif person.age < 65:
-            return Household.SubgroupType.adults
-        else:
-            return Household.SubgroupType.old_adults
 
     def get_poisson_parameter(
         self,
@@ -137,5 +127,4 @@
         poisson_parameter = original_poisson_parameter + regional_compliance * (
             policy_poisson_parameter - original_poisson_parameter
         )
-        return poisson_parameter
->>>>>>> cf72c0c7
+        return poisson_parameter