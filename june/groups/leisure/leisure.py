--- conflicted
+++ resolved
@@ -5,11 +5,7 @@
 from random import random, sample
 from typing import List, Dict
 from june.demography import Person
-<<<<<<< HEAD
-from june.demography.geography import Geography, SuperAreas, Areas
-=======
 from june.geography import Geography, SuperAreas
->>>>>>> 1e9a4120
 from june.groups.leisure import (
     SocialVenueDistributor,
     PubDistributor,
