--- conflicted
+++ resolved
@@ -174,7 +174,7 @@
         where lambda_1 is the original poisson parameter.
         lockdown tier: 1,2,3 - has different implications for leisure:
             1: do nothing
-            2: stop household-to-household probability with regional compliance and 
+            2: stop household-to-household probability with regional compliance and
                reduce pub probability by 20% - conservative to account for the serving of meals
             3: stop household-to-household probability with regional compliance and
                reduce pub and cinema probability to 0 to simulate closure
@@ -421,21 +421,13 @@
                     region=region,
                 )
         else:
-<<<<<<< HEAD
             self.probabilities_by_region_sex_age = (
                 self._generate_leisure_probabilities_for_age_and_sex(
                     delta_time=delta_time,
                     working_hours=working_hours,
                     is_weekend=is_weekend,
-                    regional_compliance=1.0,
+                    region=None,
                 )
-=======
-            self.probabilities_by_region_sex_age = self._generate_leisure_probabilities_for_age_and_sex(
-                delta_time=delta_time,
-                working_hours=working_hours,
-                is_weekend=is_weekend,
-                region=None,
->>>>>>> 39cb0ec9
             )
 
     def _generate_leisure_probabilities_for_age_and_sex(
