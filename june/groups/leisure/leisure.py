import numpy as np
from numba import jit
import yaml
import logging
from random import random, randint 
from typing import List, Dict
from june.demography import Person
from june.geography import Geography, SuperAreas, Areas
from june.groups.leisure import (
    SocialVenueDistributor,
    PubDistributor,
    GroceryDistributor,
    CinemaDistributor,
    HouseholdVisitsDistributor,
    CareHomeVisitsDistributor,
)
from june.groups.leisure import Pubs, Cinemas, Groceries
from june.groups import Household, ExternalSubgroup, Households
from june.utils import random_choice_numba
from june import paths


default_config_filename = paths.configs_path / "config_example.yaml"

logger = logging.getLogger(__name__)


@jit(nopython=True)
def roll_activity_dice(poisson_parameters, delta_time, n_activities):
    total_poisson_parameter = np.sum(poisson_parameters)
    does_activity = random() < (1.0 - np.exp(-total_poisson_parameter * delta_time))
    if does_activity:
        poisson_parameters_normalized = poisson_parameters / total_poisson_parameter
        return random_choice_numba(
            np.arange(0, n_activities), poisson_parameters_normalized
        )
    return None


def generate_leisure_for_world(list_of_leisure_groups, world):
    """
    Generates an instance of the leisure class for the specified geography and leisure groups.

    Parameters
    ----------
    list_of_leisure_groups
        list of names of the lesire groups desired. Ex: ["pubs", "cinemas"]
    """
    leisure_distributors = {}
    if "pubs" in list_of_leisure_groups:
        if not hasattr(world, "pubs") or world.pubs is None or len(world.pubs) == 0:
            logger.warning("No pubs in this world/domain")
        else:
            leisure_distributors["pubs"] = PubDistributor.from_config(world.pubs)
    if "cinemas" in list_of_leisure_groups:
        if (
            not hasattr(world, "cinemas")
            or world.cinemas is None
            or len(world.cinemas) == 0
        ):
            logger.warning("No cinemas in this world/domain")
        else:
            leisure_distributors["cinemas"] = CinemaDistributor.from_config(
                world.cinemas
            )
    if "groceries" in list_of_leisure_groups:
        if (
            not hasattr(world, "groceries")
            or world.groceries is None
            or len(world.groceries) == 0
        ):
            logger.warning("No groceries in this world/domain")
        else:
            leisure_distributors["groceries"] = GroceryDistributor.from_config(
                world.groceries
            )
    if "care_home_visits" in list_of_leisure_groups:
        if not hasattr(world, "care_homes"):
            raise ValueError("Your world does not have care homes.")
        leisure_distributors[
            "care_home_visits"
        ] = CareHomeVisitsDistributor.from_config()
    if "household_visits" in list_of_leisure_groups:
        if not hasattr(world, "households"):
            raise ValueError("Your world does not have households.")
        leisure_distributors[
            "household_visits"
        ] = HouseholdVisitsDistributor.from_config()
    leisure = Leisure(leisure_distributors)
    return leisure


def generate_leisure_for_config(world, config_filename=default_config_filename):
    """
    Generates an instance of the leisure class for the specified geography and leisure groups.
    Parameters
    ----------
    list_of_leisure_groups
        list of names of the lesire groups desired. Ex: ["pubs", "cinemas"]
    """
    with open(config_filename) as f:
        config = yaml.load(f, Loader=yaml.FullLoader)
    try:
        list_of_leisure_groups = config["activity_to_super_groups"]["leisure"]
    except:
        list_of_leisure_groups = config["activity_to_groups"]["leisure"]
    leisure_instance = generate_leisure_for_world(list_of_leisure_groups, world)
    return leisure_instance


class Leisure:
    """
    Class to manage all possible activites that happen during leisure time.
    """

    def __init__(self, leisure_distributors: Dict[str, SocialVenueDistributor]):
        """
        Parameters
        ----------
        leisure_distributors
            List of social venue distributors.
        """
        self.probabilities_by_age_sex = None
        self.leisure_distributors = leisure_distributors
        self.n_activities = len(self.leisure_distributors)
        self.closed_venues = set()

    def distribute_social_venues_to_areas(self, areas: Areas, super_areas: SuperAreas):
        logger.info("Linking households for visits")
        if "household_visits" in self.leisure_distributors:
            self.leisure_distributors["household_visits"].link_households_to_households(
                super_areas
            )
        logger.info("Done")
        logger.info("Linking households with care homes for visits")
        if "care_home_visits" in self.leisure_distributors:
            self.leisure_distributors["care_home_visits"].link_households_to_care_homes(
                super_areas
            )
        logger.info("Done")
        logger.info("Distributing social venues to areas")
        for i, area in enumerate(areas):
            if i % 2000 == 0:
                logger.info(f"Distributed in {i} of {len(areas)} areas.")
            for activity, distributor in self.leisure_distributors.items():
                if "visits" in activity:
                    continue
                social_venues = distributor.get_possible_venues_for_area(area)
                if social_venues is not None:
                    area.social_venues[activity] = social_venues
        logger.info(f"Distributed in {len(areas)} of {len(areas)} areas.")

    def update_household_and_care_home_visits_targets(self, people: List[Person]):
        """
        Updates the candidates to go for visiting households and care homes.
        This is necessary in case the relatives have died.
        """
        for person in people:
            if person.residence is None or person.residence.group.spec != "household":
                continue
            if "household_visits" in person.residence.group.social_venues:
                person.residence.group.social_venues[
                    "household_visits"
                ] = self.leisure_distributors[
                    "household_visits"
                ].get_possible_venues_for_household(
                    person.residence.group
                )
            if "care_home_visits" in person.residence.group.social_venues:
                person.residence.group.social_venues[
                    "care_home_visits"
                ] = self.leisure_distributors[
                    "care_home_visits"
                ].get_possible_venues_for_household(
                    person.residence.group
                )

    def get_leisure_probability_for_age_and_sex(
        self, age, sex, delta_time, is_weekend, working_hours
    ):
        """
        Computes the probabilities of going to different leisure activities,
        and dragging the household with the person that does the activity.
        """
        poisson_parameters = []
        drags_household_probabilities = []
        activities = []
        for activity, distributor in self.leisure_distributors.items():
            if (
                activity == "household_visits" and working_hours
            ) or distributor.spec in self.closed_venues:
                # we do not have household visits during working hours as most households by then.
                continue
            drags_household_probabilities.append(
                distributor.drags_household_probability
            )
            poisson_parameters.append(
                distributor.get_poisson_parameter(
                    sex=sex, age=age, is_weekend=is_weekend
                )
            )
            activities.append(activity)
        total_poisson_parameter = sum(poisson_parameters)
        does_activity_probability = 1.0 - np.exp(-delta_time * total_poisson_parameter)
        activities_probabilities = {}
        drags_household_probabilities_dict = {}
        for i in range(len(activities)):
            if poisson_parameters[i] == 0:
                activities_probabilities[activities[i]] = 0
            else:
                activities_probabilities[activities[i]] = (
                    poisson_parameters[i] / total_poisson_parameter
                )
            drags_household_probabilities_dict[
                activities[i]
            ] = drags_household_probabilities[i]
        return {
            "does_activity": does_activity_probability,
            "drags_household": drags_household_probabilities_dict,
            "activities": activities_probabilities,
        }

    def drags_household_to_activity(self, person, activity):
        prob = self.probabilities_by_age_sex[person.sex][person.age]["drags_household"][
            activity
        ]
        return random() < prob

    def send_household_with_person_if_necessary(
        self, person, subgroup, probability, to_send_abroad=None
    ):
        """
        When we know that the person does an activity in the social venue X,
        then we ask X whether the person needs to drag the household with
        him or her.
        """
        # this produces a recursive import...
        if (
            person.residence.group.spec == "care_home"
            or person.residence.group.type in ["communal", "other", "student"]
        ):
            return
        assert subgroup is not None
        if random() < probability:
            for mate in person.residence.group.residents:
                if mate != person:
                    if mate.busy:
                        if (
                            mate.leisure is not None
                        ):  # this perosn has already been assigned somewhere
<<<<<<< HEAD
                            try:
                                mate.leisure.remove(mate)
                            except:
                                raise ValueError
                            mate.subgroups.leisure = subgroup
                            subgroup.append(mate)
                    else:
                        mate.subgroups.leisure = (
                            subgroup  # person will be added later in the simulator.
                        )
=======
                            if not mate.leisure.external:
                                if mate not in mate.leisure.people:
                                    # person active somewhere else, let's not disturb them
                                    continue
                                mate.leisure.remove(mate)
                            else:
                                ret = to_send_abroad.delete_person(mate, mate.leisure)
                                if ret:
                                    # person active somewhere else, let's not disturb them
                                    continue
                            if not subgroup.external:
                                subgroup.append(mate)
                            else:
                                to_send_abroad.add_person(mate, subgroup)
                    mate.subgroups.leisure = (
                        subgroup  # person will be added later in the simulator.
                    )
>>>>>>> 22022d0a

    def get_subgroup_for_person_and_housemates(
        self, person: Person, to_send_abroad: dict = None
    ):
        """
        Main function of the Leisure class. For every possible activity a person can do,
        we chech the Poisson parameter lambda = probability / day * deltat of that activty 
        taking place. We then sum up the Poisson parameters to decide whether a person
        does any activity at all. The relative weight of the Poisson parameters gives then
        the specific activity a person does. 
        If a person ends up going to a social venue, we do a second check to see if his/her
        entire household accompanies him/her.
        The social venue subgroups are attached to the involved people, but they are not 
        added to the subgroups, since it is possible they change their plans if a policy is in
        place or they have other responsibilities.
        The function returns None if no activity takes place.

        Parameters
        ----------
        person
            an instance of person
        """
        if person.residence.group.spec == "care_home":
            return
        prob_age_sex = self.probabilities_by_age_sex[person.sex][person.age]
        if random() < prob_age_sex["does_activity"]:
            activity_idx = random_choice_numba(
                arr=np.arange(0, len(prob_age_sex["activities"])),
                prob=np.array(list(prob_age_sex["activities"].values())),
            )
            activity = list(prob_age_sex["activities"].keys())[activity_idx]
            activity_distributor = self.leisure_distributors[activity]
            leisure_subgroup_type = activity_distributor.get_leisure_subgroup_type(
                person
            )
            if activity == "household_visits":
                candidates = person.residence.group.households_to_visit
                if candidates is None:
                    return
            elif activity == "care_home_visits":
                candidates = person.residence.group.care_homes_to_visit
                if candidates is None:
                    return
            else:
                candidates = person.area.social_venues[activity]
            candidates_length = len(candidates)
            if candidates_length == 0:
                return
            elif candidates_length == 1:
                group = candidates[0]
            else:
                group = candidates[randint(0, candidates_length-1)]
            if group is None:
                return
            elif group.external:
                subgroup = ExternalSubgroup(
                    subgroup_type=leisure_subgroup_type, group=group
                )
            else:
                subgroup = group[leisure_subgroup_type]
            assert subgroup is not None
            self.send_household_with_person_if_necessary(
                person,
                subgroup,
                prob_age_sex["drags_household"][activity],
                to_send_abroad=to_send_abroad,
            )
            if activity == "household_visits":
                group.make_household_residents_stay_home(to_send_abroad=to_send_abroad)
            person.subgroups.leisure = subgroup
            return subgroup

    def generate_leisure_probabilities_for_timestep(
        self, delta_time: float, working_hours: bool, is_weekend: bool
    ):
        men_probs = [
            self.get_leisure_probability_for_age_and_sex(
                age=age,
                sex="m",
                delta_time=delta_time,
                is_weekend=is_weekend,
                working_hours=working_hours,
            )
            for age in range(0, 100)
        ]
        women_probs = [
            self.get_leisure_probability_for_age_and_sex(
                age=age,
                sex="f",
                delta_time=delta_time,
                is_weekend=is_weekend,
                working_hours=working_hours,
            )
            for age in range(0, 100)
        ]
        self.probabilities_by_age_sex = {}
        self.probabilities_by_age_sex["m"] = men_probs
        self.probabilities_by_age_sex["f"] = women_probs<|MERGE_RESOLUTION|>--- conflicted
+++ resolved
@@ -248,18 +248,6 @@
                         if (
                             mate.leisure is not None
                         ):  # this perosn has already been assigned somewhere
-<<<<<<< HEAD
-                            try:
-                                mate.leisure.remove(mate)
-                            except:
-                                raise ValueError
-                            mate.subgroups.leisure = subgroup
-                            subgroup.append(mate)
-                    else:
-                        mate.subgroups.leisure = (
-                            subgroup  # person will be added later in the simulator.
-                        )
-=======
                             if not mate.leisure.external:
                                 if mate not in mate.leisure.people:
                                     # person active somewhere else, let's not disturb them
@@ -277,7 +265,6 @@
                     mate.subgroups.leisure = (
                         subgroup  # person will be added later in the simulator.
                     )
->>>>>>> 22022d0a
 
     def get_subgroup_for_person_and_housemates(
         self, person: Person, to_send_abroad: dict = None
