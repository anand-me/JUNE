import numpy as np
from typing import List
from numba import jit
from numba import typed
from itertools import chain
import re

from june.groups.leisure import SocialVenues, SocialVenue, SocialVenueError

@jit(nopython=True)
def random_choice_numba(arr, prob):
    """
    Fast implementation of np.random.choice
    """
    return arr[np.searchsorted(np.cumsum(prob), np.random.rand(), side="right")]


class SocialVenueDistributor:
    """
    Tool to associate social venues to people.
    """

    def __init__(
        self,
        social_venues: SocialVenues,
        male_age_probabilities: dict = None,
        female_age_probabilities: dict = None,
        drags_household_probability=0.5,
        neighbours_to_consider=5,
        maximum_distance=5,
        weekend_boost: float = 1.0,
    ):
        """
        A sex/age profile for the social venue attendees can be specified as
        male_age_probabilities = {"18-65" : 0.3}
        any non-specified ages in the range (0,99) will have 0 probabilty
        Parameters
        ----------
        social_venues
            A SocialVenues object
        male_age_probabilities
            a dictionary containg age as keys and the probabilty per day (think of it as
            the Poisson parameter lambda) of a male person of that age going to the social
            venue as value. This probability value is per day. So the
            chance of going to the social venue in a time delta_t is
            1 - exp(- probabilty * delta_t)
        female_age_probabilities
            a dictionary containg age as keys and the probabilty of a female person of that age
            going to the social venue as value
        weekend_boost
            boosting factor for the weekend probability
        """
        self.social_venues = social_venues
<<<<<<< HEAD
        self.spec = social_venues.spec
        self.male_bins, self.male_probabilities = self._parse_age_probabilites(
            male_age_probabilities
        )
        self.female_bins, self.female_probabilities = self._parse_age_probabilites(
            female_age_probabilities
        )
=======
        self.male_probabilities = self._parse_age_probabilites(male_age_probabilities)
        self.female_probabilities = self._parse_age_probabilites(female_age_probabilities)
>>>>>>> 29695cee
        self.weekend_boost = weekend_boost
        self.neighbours_to_consider = neighbours_to_consider
        self.maximum_distance = maximum_distance
        self.drags_household_probability = drags_household_probability
        self.spec = re.findall("[A-Z][^A-Z]*", self.__class__.__name__)[:-1]
        self.spec = "_".join(self.spec).lower()

    def _parse_age_probabilites(self, age_dict):
        """
        Parses the age probability dictionaries into two arrays.
        Example: {18-35: 0.2, 40-60: 0.1} get converted to
        [18, 35, 40, 60] [0, 0.2, 0.1, 0]
        """
        if age_dict is None:
            return [0], [0]
        bins = []
        probabilities = []
        for age_range in age_dict:
            age_range_split = age_range.split("-")
            if len(age_range_split) == 1:
                raise SocialVenueError("Please give age ranges as intervals")
            else:
                bins.append(int(age_range_split[0]))
                bins.append(int(age_range_split[1]))
            probabilities.append(age_dict[age_range])
        sorting_idx = np.argsort(bins[::2])
        bins = list(chain(*[[bins[2 * idx], bins[2 * idx + 1]] for idx in sorting_idx]))
        probabilities = np.array(probabilities)[sorting_idx]
        probabilities_binned = []
        for prob in probabilities:
            probabilities_binned.append(0.0)
            probabilities_binned.append(prob)
        probabilities_binned.append(0.0)
        probabilities_per_age = []
        for age in range(100):
            idx = np.searchsorted(bins, age+1) # we do +1 to include the lower boundary
            probabilities_per_age.append(probabilities_binned[idx])
        return probabilities_per_age

    def get_poisson_parameter(self, person, is_weekend: bool = False):
        """
        Poisson parameter (lambda) of a person going to one social venue according to their
        age and sex and the distribution of visitors in the venue.

        Parameters
        ----------
        person
            an instance of Person
        delta_t
            interval of time in units of days
        is_weekend
            whether it is a weekend or not
        """
        if len(self.social_venues) == 0:
            return 0
        if person.sex == "m":
            probability = self.male_probabilities[person.age]
        else:
            probability = self.female_probabilities[person.age]
        if is_weekend:
            probability = probability * self.weekend_boost
        return probability

    def probability_to_go_to_social_venue(
        self, person, delta_time, is_weekend: bool = False
    ):
        """
        Probabilty of a person going to one social venue according to their
        age and sex and the distribution of visitors in the venue.

        Parameters
        ----------
        person
            an instance of Person
        delta_t
            interval of time in units of days
        is_weekend
            whether it is a weekend or not
        """
        poisson_parameter = self.get_poisson_parameter(person, is_weekend)
        return 1 - np.exp(-poisson_parameter * delta_time)

    def get_social_venue_for_person(self, person):
        """
        Adds a person to one of the social venues in the distributor. To decide, we select randomly
        from a certain number of neighbours, or the closest venue if the distance is greater than
        the maximum_distance.

        Parameters
        ----------
        person
            
        """
        person_location = person.area.coordinates
        potential_venues = self.social_venues.get_venues_in_radius(
            person_location, self.maximum_distance
        )
        if potential_venues is None:
            venue = self.social_venues.get_closest_venues(person_location, k=1)[0]
            return venue
        else:
            venue_candidates = np.random.choice(
                potential_venues[
                    : min(len(potential_venues), self.neighbours_to_consider)
                ],
                size=self.neighbours_to_consider,
            )
            for venue in venue_candidates:
                if venue.size < venue.max_size:
                    return venue
            return venue_candidates[0]

    def person_drags_household(self):
        """
        Check whether person drags household or not.
        """
        if self.drags_household_probability == 0.0:
            return False
        else:
            return np.random.rand() < self.drags_household_probability<|MERGE_RESOLUTION|>--- conflicted
+++ resolved
@@ -51,18 +51,8 @@
             boosting factor for the weekend probability
         """
         self.social_venues = social_venues
-<<<<<<< HEAD
-        self.spec = social_venues.spec
-        self.male_bins, self.male_probabilities = self._parse_age_probabilites(
-            male_age_probabilities
-        )
-        self.female_bins, self.female_probabilities = self._parse_age_probabilites(
-            female_age_probabilities
-        )
-=======
         self.male_probabilities = self._parse_age_probabilites(male_age_probabilities)
         self.female_probabilities = self._parse_age_probabilites(female_age_probabilities)
->>>>>>> 29695cee
         self.weekend_boost = weekend_boost
         self.neighbours_to_consider = neighbours_to_consider
         self.maximum_distance = maximum_distance
