--- conflicted
+++ resolved
@@ -33,11 +33,8 @@
         neighbours_to_consider=5,
         maximum_distance=5,
         leisure_subgroup_type=0,
-<<<<<<< HEAD
         nearest_venues_to_visit=0,
-=======
         open={"weekday": "0-24", "weekend": "0-24"},
->>>>>>> 19945e99
     ):
         """
         A sex/age profile for the social venue attendees can be specified as
@@ -94,39 +91,29 @@
         self.maximum_distance = maximum_distance
         self.drags_household_probability = drags_household_probability
         self.leisure_subgroup_type = leisure_subgroup_type
-<<<<<<< HEAD
         self.spec = re.findall("[A-Z][^A-Z]*", self.__class__.__name__)[:-1]
         self.spec = "_".join(self.spec).lower()
         self.nearest_venues_to_visit = nearest_venues_to_visit
 
     @classmethod
-    def from_config(cls, social_venues: SocialVenues, config_filename: str = None, config_override: Dict[str, int] = None):
+    def from_config(
+        cls, social_venues: SocialVenues, daytypes: dict, config_filename: str = None, config_override: Dict[str, int] = None
+    ):
         '''
         Parameters
         ----------
         config_override
             a dict of parameters overrides their values in "config_filename"
         '''
-=======
-
-    @classmethod
-    def from_config(
-        cls, social_venues: SocialVenues, daytypes: dict, config_filename: str = None
-    ):
->>>>>>> 19945e99
         if config_filename is None:
             config_filename = cls.default_config_filename
         with open(config_filename) as f:
             config = yaml.load(f, Loader=yaml.FullLoader)
-<<<<<<< HEAD
         if config_override is not None:
             for key, value in config_override.items():
                 if value is not None:
                     config[key] = value
-        return cls(social_venues, **config)
-=======
         return cls(social_venues, daytypes=daytypes, **config)
->>>>>>> 19945e99
 
     def _compute_poisson_parameter_from_times_per_week(
         self, times_per_week, hours_per_day, day_type
