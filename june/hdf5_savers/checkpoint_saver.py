from typing import Optional, List
import numpy as np
from datetime import datetime, timedelta
import h5py
from collections import defaultdict
from glob import glob
import logging

from june.world import World
from june.interaction import Interaction
from june.groups.leisure import Leisure
from june.policy import Policies
from june.event import Events
from june.infection import InfectionSelector, Infection
from june.infection_seed import InfectionSeed
from june import paths
from june.simulator import Simulator
from june.mpi_setup import mpi_comm, mpi_size, mpi_rank
from june.infection.transmission import TransmissionGamma, Transmission
from june.infection.transmission_xnexp import TransmissionXNExp
from june.hdf5_savers.utils import read_dataset, write_dataset
from june.demography import Population
from june.demography.person import Activities, Person
from june.hdf5_savers import save_infections_to_hdf5, load_infections_from_hdf5
from june.groups.travel import Travel
import june.simulator as june_simulator_module

default_config_filename = june_simulator_module.default_config_filename

logger = logging.getLogger("checkpoint_saver")


def save_checkpoint_to_hdf5(
    population: Population, date: str, hdf5_file_path: str, chunk_size: int = 50000
):
    """
    Saves a checkpoint at the given date by saving the infection information of the world.

    Parameters
    ----------
    population:
        world's population
    date:
        date of the checkpoint
    hdf5_file_path
        path where to save the hdf5 checkpoint
    chunk_size
        hdf5 chunk_size to write data
    """
    recovered_people_ids = [person.id for person in population if person.recovered]
    dead_people_ids = [person.id for person in population if person.dead]
    susceptible_people_ids = [person.id for person in population if person.susceptible]
    infected_people_ids = []
    infection_list = []
    for person in population.infected:
        infected_people_ids.append(person.id)
        infection_list.append(person.infection)
    with h5py.File(hdf5_file_path, "w") as f:
        f.create_group("time")
        f["time"].attrs["date"] = date
        f.create_group("people_data")
        for name, data in zip(
            ["infected_id", "dead_id", "recovered_id", "susceptible_id"],
            [
                infected_people_ids,
                dead_people_ids,
                recovered_people_ids,
                susceptible_people_ids,
            ],
        ):
            write_dataset(
                group=f["people_data"],
                dataset_name=name,
                data=np.array(data, dtype=np.int),
            )
    save_infections_to_hdf5(
        hdf5_file_path=hdf5_file_path,
        infections=infection_list,
        chunk_size=chunk_size,
    )


def load_checkpoint_from_hdf5(hdf5_file_path: str, chunk_size=50000, load_date=True):
    """
    Loads checkpoint data from hdf5.

    Parameters
    ----------
    hdf5_file_path
        hdf5 path to load from
    chunk_size
        number of hdf5 chunks to use while loading
    """
    ret = {}
    ret["infection_list"] = load_infections_from_hdf5(
        hdf5_file_path, chunk_size=chunk_size
    )
    with h5py.File(hdf5_file_path, "r") as f:
        people_group = f["people_data"]
        ret["infected_id"] = people_group["infected_id"][:]
        ret["susceptible_id"] = people_group["susceptible_id"][:]
        ret["recovered_id"] = people_group["recovered_id"][:]
        ret["dead_id"] = people_group["dead_id"][:]
        if load_date:
            ret["date"] = f["time"].attrs["date"]
    return ret


def combine_checkpoints_for_ranks(hdf5_file_root: str):
    """
    After running a parallel simulation with checkpoints, the
    checkpoint data will be scattered accross, with each process
    saving a checkpoint_date.0.hdf5 file. This function can be used
    to unify all data in one single checkpoint, so that we can load it
    later with any arbitray number of cores.

    Parameters
    ----------
    hdf5_file_root
        the str root of the pasts like "checkpoint_2020-01-01". The checkpoint files
        will be expected to have names like "checkpoint_2020-01-01.{rank}.hdf5 where
        rank = 0, 1, 2, etc.
    """
    checkpoint_files = glob(hdf5_file_root + ".[0-9]*.hdf5")
    try:
        cp_date = hdf5_file_root.split("_")[-1]
    except:
        cp_date = hdf5_file_root
    logger.info(f"found {len(checkpoint_files)} {cp_date} checkpoint files")
    ret = load_checkpoint_from_hdf5(checkpoint_files[0])
    for i in range(1, len(checkpoint_files)):
        file = checkpoint_files[i]
        ret2 = load_checkpoint_from_hdf5(file, load_date=False)
        for key, value in ret2.items():
            ret[key] = np.concatenate((ret[key], value))

    unified_checkpoint_path = hdf5_file_root + ".hdf5"
    with h5py.File(unified_checkpoint_path, "w") as f:
        f.create_group("time")
        f["time"].attrs["date"] = ret["date"]
        f.create_group("people_data")
        for name in ["infected_id", "dead_id", "recovered_id", "susceptible_id"]:
            write_dataset(
                group=f["people_data"],
                dataset_name=name,
                data=np.array(ret[name], dtype=np.int),
            )
    save_infections_to_hdf5(
        hdf5_file_path=unified_checkpoint_path,
        infections=ret["infection_list"],
        chunk_size=1000000,
    )


def restore_simulator_to_checkpoint(
<<<<<<< HEAD
    simulator, world: World, checkpoint_path: str, chunk_size: Optional[int] = 50000
=======
    simulator,
    world: World,
    checkpoint_path: str,
    chunk_size: Optional[int] = 50000,
    reset_infections=False,
>>>>>>> 08fbc4c6
):
    """
    Initializes the simulator from a saved checkpoint. The arguments are the same as the standard .from_file()
    initialisation but with the additional path to where the checkpoint pickle file is located.
    The checkpoint saves information about the infection status of all the people in the world as well as the timings.
    Note, nonetheless, that all the past infections / deaths will have the checkpoint date as date.

    Parameters
    ----------
    simulator:
        An instance of the Simulator class
    checkpoint_path:
        path to the hdf5 file containing the checkpoint data
    chunk_size
        chunk load size of the hdf5
    reset_infected
        whether to reset the current infected to 0. Useful for reseeding.
    """
    people_ids = set(world.people.people_ids)
    checkpoint_data = load_checkpoint_from_hdf5(checkpoint_path, chunk_size=chunk_size)
    for dead_id in checkpoint_data["dead_id"]:
        if dead_id not in people_ids:
            continue
        person = simulator.world.people.get_from_id(dead_id)
        person.dead = True
        person.susceptibility = 0.0
        cemetery = world.cemeteries.get_nearest(person)
        cemetery.add(person)
        person.subgroups = Activities(None, None, None, None, None, None, None)
    for recovered_id in checkpoint_data["recovered_id"]:
        if recovered_id not in people_ids:
            continue
        person = simulator.world.people.get_from_id(recovered_id)
        person.susceptibility = 0.0
    if not reset_infections:
        for infected_id, infection in zip(
            checkpoint_data["infected_id"], checkpoint_data["infection_list"]
        ):
            if infected_id not in people_ids:
                continue
            person = simulator.world.people.get_from_id(infected_id)
            person.infection = infection
            person.susceptibility = 0.0
    # restore timer
    checkpoint_date = datetime.strptime(checkpoint_data["date"], "%Y-%m-%d")
    # we need to start the next day
    checkpoint_date += timedelta(days=1)
    simulator.timer.date = checkpoint_date
    return simulator


def generate_simulator_from_checkpoint(
    world: World,
    checkpoint_path: str,
    interaction: Interaction,
    chunk_size: Optional[int] = 50000,
    infection_selector: Optional[InfectionSelector] = None,
    policies: Optional[Policies] = None,
    infection_seed: Optional[InfectionSeed] = None,
    leisure: Optional[Leisure] = None,
    travel: Optional[Travel] = None,
<<<<<<< HEAD
    config_filename: str = default_config_filename,
    record: "Record" = None,
    # comment: Optional[str] = None,
=======
    events: Optional[Events] = None,
    config_filename: str = default_config_filename,
    record: "Record" = None,
    reset_infections=False,
>>>>>>> 08fbc4c6
):
    simulator = Simulator.from_file(
        world=world,
        interaction=interaction,
        infection_selector=infection_selector,
        policies=policies,
        infection_seed=infection_seed,
        leisure=leisure,
        travel=travel,
<<<<<<< HEAD
        config_filename=config_filename,
        record=record,
        # comment=comment,
    )
    return restore_simulator_to_checkpoint(
        world=world, checkpoint_path=checkpoint_path, chunk_size=chunk_size, simulator=simulator
=======
        events=events,
        config_filename=config_filename,
        record=record,
    )
    return restore_simulator_to_checkpoint(
        world=world,
        checkpoint_path=checkpoint_path,
        chunk_size=chunk_size,
        simulator=simulator,
        reset_infections=reset_infections,
>>>>>>> 08fbc4c6
    )<|MERGE_RESOLUTION|>--- conflicted
+++ resolved
@@ -153,15 +153,11 @@
 
 
 def restore_simulator_to_checkpoint(
-<<<<<<< HEAD
-    simulator, world: World, checkpoint_path: str, chunk_size: Optional[int] = 50000
-=======
     simulator,
     world: World,
     checkpoint_path: str,
     chunk_size: Optional[int] = 50000,
     reset_infections=False,
->>>>>>> 08fbc4c6
 ):
     """
     Initializes the simulator from a saved checkpoint. The arguments are the same as the standard .from_file()
@@ -223,16 +219,10 @@
     infection_seed: Optional[InfectionSeed] = None,
     leisure: Optional[Leisure] = None,
     travel: Optional[Travel] = None,
-<<<<<<< HEAD
-    config_filename: str = default_config_filename,
-    record: "Record" = None,
-    # comment: Optional[str] = None,
-=======
     events: Optional[Events] = None,
     config_filename: str = default_config_filename,
     record: "Record" = None,
     reset_infections=False,
->>>>>>> 08fbc4c6
 ):
     simulator = Simulator.from_file(
         world=world,
@@ -242,14 +232,6 @@
         infection_seed=infection_seed,
         leisure=leisure,
         travel=travel,
-<<<<<<< HEAD
-        config_filename=config_filename,
-        record=record,
-        # comment=comment,
-    )
-    return restore_simulator_to_checkpoint(
-        world=world, checkpoint_path=checkpoint_path, chunk_size=chunk_size, simulator=simulator
-=======
         events=events,
         config_filename=config_filename,
         record=record,
@@ -260,5 +242,4 @@
         chunk_size=chunk_size,
         simulator=simulator,
         reset_infections=reset_infections,
->>>>>>> 08fbc4c6
     )