--- conflicted
+++ resolved
@@ -5,11 +5,7 @@
 from copy import copy, deepcopy
 
 from june.groups import Household
-<<<<<<< HEAD
-from june.demography.geography import Geography, Areas, SuperAreas
-=======
 from june.geography import Geography
->>>>>>> 1e9a4120
 from june.world import World
 from june.groups import Cemeteries, Households
 from . import (
