import random
import numpy as np
import autofit as af
import sys

from enum import IntEnum
from scipy import stats


class Symptom_Tags(IntEnum):
    healthy        = 0,
    infected       = 1,
    asymptomatic   = 2,
    influenza      = 3,
    pneumonia      = 4,
    hospitalised   = 5,
    intensive_care = 6,
    dead           = 7,
    recovered      = 8


class Symptoms:
    def __init__(self, health_index=[]):
        self.health_index = health_index
        self.tag          = Symptom_Tags.infected
        self.max_severity = random.random()
        self.severity     = 0.0

    def update_severity_from_delta_time(self, time):
        raise NotImplementedError()

    def make_trajectory(self,trajectory_maker,patient):
        pass
    
    def is_recovered(self):
        return self.tag==Symptom_Tags.recovered

    def make_tag(self):
        if self.severity <= 0.0 or self.health_index==[]:
            return Symptom_Tags.recovered
        index = np.searchsorted(self.health_index, self.severity)
        return Symptom_Tags(index+2)

    
    @classmethod
    def object_from_config(cls):
        """
        Loads the default Symptoms class from the general.ini config file and returns the class 
        as object (not as an instance). This is used to set up the epidemiology model in world.py 
        via configs if an input is not provided.
        """
        classname_str = af.conf.instance.general.get("epidemiology", "symptoms_class", str)
        return getattr(sys.modules[__name__], classname_str)

class SymptomsHealthy(Symptoms):
    def __init__(self, health_index=0., recovery_rate=0.2):
        super().__init__(health_index=health_index)

        self.recovery_rate = recovery_rate
        self.severity = 0.

    def update_severity_from_delta_time(self, delta_time):

        pass

    def is_recovered(self, delta_time):
        prob_recovery = 1.0 - np.exp(-self.recovery_rate * delta_time)
        return np.random.rand() <= prob_recovery




class SymptomsConstant(Symptoms):
    def __init__(self, health_index=[], recovery_rate=0.2):
        super().__init__(health_index=health_index)
<<<<<<< HEAD
        self.recovery_rate           = recovery_rate
        self.predicted_recovery_time = stats.expon.rvs(scale=1.0 / self.recovery_rate)
=======

        self.recovery_rate = recovery_rate
        self.severity = self.max_severity
>>>>>>> 70aa288b

    def update_severity_from_delta_time(self, delta_time):
        if np.random.rand() <= 1.0 - np.exp(-self.recovery_rate * delta_time):
            self.tag = Symptom_Tags.recovered


class SymptomsGaussian(Symptoms):
    #TODO: Add recovery_theshold for recovery, and check parameters to find days to recover
    def __init__(self, health_index=[], mean_time=1.0, sigma_time=3.0, recovery_rate=0.05):
        super().__init__(health_index=health_index)
        self.mean_time     = max(0.0, mean_time)
        self.sigma_time    = max(0.001, sigma_time)
        self.max_severity  = random.random()
        self.recovery_rate = recovery_rate

    def update_severity_from_delta_time(self, delta_time):
        if np.random.rand() <= 1.0 - np.exp(-self.recovery_rate * delta_time):
            self.tag =  Symptom_Tags.recovered
        else:
            dt = delta_time - self.mean_time
            self.severity = self.max_severity * np.exp(-(dt ** 2) / self.sigma_time ** 2)
            self.tag = self.make_tag()

class SymptomsStep(Symptoms):
    def __init__(self, health_index=[], time_offset=2.0, end_time=5.0):

        super().__init__(health_index)
        self.time_offset = max(0.0, time_offset)
        self.end_time = max(0.0, end_time)
        self.max_severity = random.random()

    def update_severity_from_delta_time(self, delta_time):
        if self.time_offset <= delta_time <= self.end_time:
            self.severity = self.max_severity
        else:
            self.severity = 0.0
        self.tag = self.make_tag()


class SymptomsTanh(Symptoms):
    def __init__(self, health_index=0., max_time=2.0, onset_time=0.5, end_time=15.0):

        super().__init__(health_index)

        self.max_time = max(0.0, max_time)
        self.onset_time = max(0.0, onset_time)
        self.end_time = max(0.0, end_time)
        self.delta_onset = self.max_time - self.onset_time
        self.delta_end = self.end_time - self.max_time

    def update_severity_from_delta_time(self, delta_time):
        # TODO : These have both cropped up in the recent project history, which is correct?
        if delta_time <= self.max_time:
            self.severity = (
                1.0
                + np.tanh(np.pi * (delta_time - self.onset_time) / self.delta_onset)
            ) / 2.0
        else:
            self.severity = (
                1.0 + np.tanh(np.pi * (self.end_time - delta_time) / self.delta_end)
            ) / 2.0
        self.severity *= self.max_severity
        self.tag       = self.make_tag()<|MERGE_RESOLUTION|>--- conflicted
+++ resolved
@@ -73,14 +73,8 @@
 class SymptomsConstant(Symptoms):
     def __init__(self, health_index=[], recovery_rate=0.2):
         super().__init__(health_index=health_index)
-<<<<<<< HEAD
-        self.recovery_rate           = recovery_rate
-        self.predicted_recovery_time = stats.expon.rvs(scale=1.0 / self.recovery_rate)
-=======
-
         self.recovery_rate = recovery_rate
         self.severity = self.max_severity
->>>>>>> 70aa288b
 
     def update_severity_from_delta_time(self, delta_time):
         if np.random.rand() <= 1.0 - np.exp(-self.recovery_rate * delta_time):
