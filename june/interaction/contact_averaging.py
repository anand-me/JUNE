--- conflicted
+++ resolved
@@ -162,16 +162,12 @@
             * subgroup_transmission_probabilities[infecters_idx]
         )
 
-<<<<<<< HEAD
     def translate_school_subgroup(self, idx, school_years):
         if idx > 0:
             idx = school_years[idx - 1] + 1
         return idx
 
-    # @profile
-=======
     #@profile
->>>>>>> c04178d6
     def compute_effective_transmission(
         self,
         contact_matrix,
@@ -214,11 +210,7 @@
             transmission_exponent=transmission_exponent,
         )
 
-<<<<<<< HEAD
-    # @profile
-=======
     #@profile
->>>>>>> c04178d6
     def single_time_step_for_subgroup(
         self,
         contact_matrix,
