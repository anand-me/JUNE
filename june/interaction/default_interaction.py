from math import exp

import numpy as np
import yaml

from june import paths
from june.interaction.interaction import Interaction

default_config_filename = (
        paths.configs_path
        / "defaults/interaction/DefaultInteraction.yaml"
)


class DefaultInteraction(Interaction):
    def __init__(self, alpha_physical, contact_matrices):
        self.contacts = {}
        self.physical = {}
        self.beta = {}
        self.alpha = alpha_physical
        self.schoolC = 2.50
        self.schoolP = 0.15
        self.schoolxi = 0.30
        for tag in contact_matrices.keys():
            self.fix_group_matrices(tag, contact_matrices)

    def fix_group_matrices(self, tag, contact_matrices):
        self.beta[tag] = 1.0
        self.contacts[tag] = [[1.0]]
        self.physical[tag] = [[0.0]]
        if tag in contact_matrices:
            if "beta" in contact_matrices[tag]:
                self.beta[tag] = contact_matrices[tag]["beta"]
            if "contacts" in contact_matrices[tag]:
                self.contacts[tag] = contact_matrices[tag]["contacts"]
            if "physical" in contact_matrices[tag]:
                self.physical[tag] = contact_matrices[tag]["physical"]
        elif tag == "school":
            if "xi" in contact_matrices[tag]:
                self.schoolxi = float(contact_matrices[tag]["xi"])
            if len(self.contacts["school"]) == 2 and len(self.physical["school"]) == 2:
                self.schoolC = float(self.contacts["school"][1][1])
                self.schoolP = float(self.physical["school"][1][1])

    @classmethod
    def from_file(
            cls, config_filename: str = default_config_filename
    ) -> "DefaultInteraction":

        with open(config_filename) as f:
            config = yaml.load(f, Loader=yaml.FullLoader)

        return DefaultInteraction(config["alpha_physical"], config["contact_matrices"])

    def single_time_step_for_group(
            self, group, health_index_generator, time, delta_time
    ):
        """
        Runs the interaction model for a time step
        Parameters
        ----------
        group:
            group to run the interaction on
        time:
            time at which the interaction starts to take place
        delta_time: 
            duration of the interaction 
        """
        self.probabilities = []
        self.weights = []

        # if group.must_timestep:
        self.calculate_probabilities(group)
        n_subgroups = len(group.subgroups)
        # Only need to iterate over sub-groups that contain people otherwise
        # we waste costly function calls n^2 times
        subgroups_containing_people = [
            x for x in range(n_subgroups) if group.subgroups[x].contains_people
        ]
        for i in subgroups_containing_people:
            for j in subgroups_containing_people:
                # grouping[i] infected infects grouping[j] susceptible
                self.contaminate(group, health_index_generator, time, delta_time, i, j)
                if i != j:
                    # =grouping[j] infected infects grouping[i] susceptible
                    self.contaminate(
                        group, health_index_generator, time, delta_time, j, i
                    )

    def contaminate(
            self, group, health_index_generator, time, delta_time, infecters, recipients
    ):
        # TODO: subtitute by matrices read from file when ready
        infecter_probability = self.probabilities[infecters]
        if infecter_probability <= 0.0:
            return

        intensity = (
                self.intensity(group, infecters, recipients)
                * infecter_probability
                * -delta_time
        )
        group_of_recipients = group.subgroups[recipients].susceptible_active()
        should_be_infected = np.random.random(len(group_of_recipients))
        for recipient, luck in zip(group_of_recipients, should_be_infected):
            transmission_probability = 1.0 - exp(
                recipient.health_information.susceptibility * intensity
            )
            if luck < transmission_probability:
                infecter = self.select_infecter()
                infecter.health_information.infection.infect_person_at_time(
                    person=recipient,
                    health_index_generator=health_index_generator,
                    time=time,
                )
                infecter.health_information.increment_infected()
                recipient.health_information.update_infection_data(
                    time=time, group_type=group.spec
                )

    def intensity(self, group, infecter, recipient):
        tag = group.spec
        if tag == "school":
            if infecter > 0 and recipient > 0:
                delta = pow(self.schoolxi, abs(recipient - infecter))
                mixer = self.schoolC * delta
                phys = self.schoolP * delta
            elif infecter == 0 and recipient > 0:
                mixer = self.contacts[tag][1][0]
                phys = self.physical[tag][1][0]
            elif infecter > 0 and recipient == 0:
                mixer = self.contacts[tag][0][1]
                phys = self.physical[tag][0][1]
            else:
                mixer = self.contacts[tag][0][0]
                phys = self.physical[tag][0][0]
        else:
            if recipient >= len(self.contacts[tag]) or infecter >= len(
                    self.contacts[tag][recipient]
            ):
                mixer = 1.0
                phys = 0.0
            else:
                mixer = self.contacts[tag][recipient][infecter]
                phys = self.physical[tag][recipient][infecter]
        if tag == "commute_Public":
            # get the location-dependent group modifiers here,
            # they will take into account intensity and physicality
            # of the interaction by modifying mixer and phys.
            mixer *= 1.0
            phys *= 1.0
        return self.beta[tag] * float(mixer) * (1.0 + (self.alpha - 1.0) * float(phys))

    def calculate_probabilities(self, group):
        norm = 1.0 / max(1, group.size_active)
        for grouping in group.subgroups:
<<<<<<< HEAD
            summed = 0.
            for person in grouping.infected_active():
=======
            summed = 0.0
            for person in grouping.infected_active(group.spec):
>>>>>>> 9f38fed4
                individual = (
                    person.health_information.infection.transmission.probability
                )
                summed += individual * norm
                self.weights.append([person, individual])
            self.probabilities.append(summed)

    def select_infecter(self):
        """
        Assign responsiblity to infecter for infecting someone
        """
        summed_weight = 0.0
        for weight in self.weights:
            summed_weight += weight[1]
        choice_weights = [w[1] / summed_weight for w in self.weights]
        idx = np.random.choice(range(len(self.weights)), 1, p=choice_weights)[0]
        return self.weights[idx][0]<|MERGE_RESOLUTION|>--- conflicted
+++ resolved
@@ -154,13 +154,8 @@
     def calculate_probabilities(self, group):
         norm = 1.0 / max(1, group.size_active)
         for grouping in group.subgroups:
-<<<<<<< HEAD
             summed = 0.
             for person in grouping.infected_active():
-=======
-            summed = 0.0
-            for person in grouping.infected_active(group.spec):
->>>>>>> 9f38fed4
                 individual = (
                     person.health_information.infection.transmission.probability
                 )
