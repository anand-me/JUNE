--- conflicted
+++ resolved
@@ -4,16 +4,9 @@
 import numpy as np
 
 class Interaction(ABC):
-        
-<<<<<<< HEAD
     def time_step(self, time, health_index_generator, delta_time, group):
-       if group.size != 0:
+       if group.contains_people:
             self.single_time_step_for_group(group, health_index_generator,time, delta_time)
-=======
-    def time_step(self, time, delta_time, group):
-       if group.contains_people:
-            self.single_time_step_for_group(group, time, delta_time)
->>>>>>> 800761e2
                     
     @abstractmethod
     def single_time_step_for_group(self):
