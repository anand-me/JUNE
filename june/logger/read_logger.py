--- conflicted
+++ resolved
@@ -69,7 +69,6 @@
         Load data on infected people over time and convert to a list of data frames 
         ``self.infections_per_super_area``
         """
-<<<<<<< HEAD
         infections_per_super_area = []
         with h5py.File(
             self.output_path / f"{self.root_output_file}.{rank}.hdf5",
@@ -77,21 +76,13 @@
             libver="latest",
             swmr=True,
         ) as f:
-=======
-        
-        t0 = time.time()
-        t_end = time.time()
-        self.infections_per_super_area = []
-        self.infections_df = None #pd.DataFrame()
-
-        with h5py.File(self.file_path, "r", libver="latest", swmr=True) as f:
->>>>>>> 1e9a4120
+            infections_per_super_area = []
+            infections_df = None #pd.DataFrame()
             super_areas = [
                 key for key in f.keys() if key not in ("population", "parameters")
             ]
             for i,super_area in enumerate(super_areas):
                 try:
-                    t_i = time.time()
                     infections = f[f"{super_area}/infection"]
                     time_stamps = [key for key in infections]
                     ids = []
@@ -103,21 +94,15 @@
                     )
                     for time_stamp in time_stamps:
                         ids.append(
-                            #list(
                                 infections[time_stamp]["id"][:]
-                            #)
                         )
                         symptoms.append(
-                            #list(
                                 infections[time_stamp]["symptoms"][:]
-                            #)
                         )
                         n_secondary_infections.append(
-                            #list(
                                 infections[time_stamp][
                                     "n_secondary_infections"
                                 ][:]
-                            #)
                         )
                     infections_df = pd.DataFrame(
                         {
@@ -133,12 +118,9 @@
                     )
                     infections_df.set_index("time_stamp", inplace=True)
                     infections_df.index = pd.to_datetime(infections_df.index)
-                    self.infections_per_super_area.append(infections_df)
-                    #if i % 10 == 0:
-                    #    print(f"{self.output_path.stem} {i},{len(super_areas)},{(time.time()-t0)/60.:.3f},{(time.time()-t_i)/60.:.3f}")
+                    infections_per_super_area.append(infections_df)
                 except KeyError:
                     continue
-<<<<<<< HEAD
                 infections_per_super_area.append(infections_df)
         infections_df = functools.reduce(lambda a, b: a + b, infections_per_super_area)
         # convert symptoms to arrays for fast counting later
@@ -148,21 +130,18 @@
             df["n_secondary_infections"] = df.apply(
                 lambda x: np.array(x.n_secondary_infections), axis=1
             )
-        return infections_per_super_area, infections_df
-=======
-
-        self.infections_df = pd.DataFrame(
+
+        infections_df = pd.DataFrame(
             index=self.infections_per_super_area[0].index, 
             columns=self.infections_per_super_area[0].columns
         )
->>>>>>> 1e9a4120
-
         
-        for ts,_ in self.infections_df.iterrows():
+        for ts,_ in infections_df.iterrows():
             for col in ["infected_id","symptoms","n_secondary_infections"]:
-                self.infections_df.loc[ts,col] = np.concatenate([
-                    x.loc[ts,col] for x in self.infections_per_super_area if len(x) > 0
+                infections_df.loc[ts,col] = np.concatenate([
+                    x.loc[ts,col] for x in infections_per_super_area if len(x) > 0
                 ])
+        return infections_per_super_area, infections_df
 
     def process_symptoms(
         self, symptoms_df: pd.DataFrame, n_people: int
@@ -190,16 +169,16 @@
         df = pd.DataFrame()
         df["daily_recovered"] = symptoms_df.apply(
             lambda x: np.count_nonzero(x.symptoms == SymptomTag.recovered), axis=1
-        )  # .cumsum()
+        )  
         df["daily_deaths_home"] = symptoms_df.apply(
             lambda x: np.count_nonzero(x.symptoms == SymptomTag.dead_home), axis=1
-        )  # .cumsum()
+        )  
         df["daily_deaths_hospital"] = symptoms_df.apply(
             lambda x: np.count_nonzero(x.symptoms == SymptomTag.dead_hospital), axis=1
-        )  # .cumsum()
+        ) 
         df["daily_deaths_icu"] = symptoms_df.apply(
             lambda x: np.count_nonzero(x.symptoms == SymptomTag.dead_icu), axis=1
-        )  # .cumsum()
+        ) 
         df['daily_deaths'] = df[['daily_deaths_home', 'daily_deaths_hospital', 'daily_deaths_icu']].sum(axis=1)
         # get rid of those that just recovered or died
         df["current_infected"] = symptoms_df.apply(
