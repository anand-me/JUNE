import h5py
import numpy as np
import random
import pandas as pd
import datetime
from pathlib import Path
from typing import List

from june.infection.symptoms import SymptomTag
from june import paths


class ReadLogger:
    def __init__(
        self, output_path: str = "results", output_file_name: str = "logger.hdf5"
    ):
        """
        Read hdf5 file saved by the logger, and produce useful data frames

        Parameters
        ----------
        output_path:
            path to simulation's output
        output_file_name:
            name of file saved by simulation
        """
        self.output_path = output_path
        self.file_path = Path(self.output_path) / output_file_name
        self.load_population_data()
        self.load_infected_data()
        self.load_infection_location()
        self.start_date = min(self.infections_df.index)
        self.end_date = max(self.infections_df.index)
        self.load_real_time_series()

    def load_population_data(self):
        """
        Load data related to population (age, sex, ...)
        """
        with h5py.File(self.file_path, "r", libver="latest", swmr=True) as f:
            population = f["population"]
            self.n_people = population.attrs["n_people"]
            self.ids = population["id"][:]
            self.ages = population["age"][:]
            self.sexes = population["sex"][:]
            self.super_areas = population["super_area"][:].astype("U13")

    def load_infected_data(self,):
        """
        Load data on infected people over time and convert to a data frame ``self.infections_df``
        """
        with h5py.File(self.file_path, "r", libver="latest", swmr=True) as f:
            time_stamps = [
                key
                for key in f.keys()
                if key not in ("population", "hospitals", "locations")
            ]
            ids = []
            symptoms = []
            n_secondary_infections = []
            for time_stamp in time_stamps:
                ids.append(f[time_stamp]["id"][:])
                symptoms.append(f[time_stamp]["symptoms"][:])
                n_secondary_infections.append(
                    f[time_stamp]["n_secondary_infections"][:]
                )
            self.infections_df = pd.DataFrame(
                {
                    "time_stamp": time_stamps,
                    "infected_id": ids,
                    "symptoms": symptoms,
                    "n_secondary_infections": n_secondary_infections,
                }
            )
            self.infections_df["time_stamp"] = pd.to_datetime(
                self.infections_df["time_stamp"]
            )
            self.infections_df.set_index("time_stamp", inplace=True)

    def process_symptoms(
        self, symptoms_df: pd.DataFrame, n_people: int
    ) -> pd.DataFrame:
        """
        Given a dataframe with time stamp and a list of symptoms representing the symptoms of every infected 
        person, produce a summary with the number of recovered, dead, infected, susceptible 
        and hospitalised people

        Parameters
        ----------
        symptoms_df:
            data frame with a list of symptoms per time step
        n_people:
            number of total people (including susceptibles)
        Returns
        -------
        A data frame whose index is the date recorded, and columns are number of recovered, dead, infected...
        """
        df = pd.DataFrame()
        df["recovered"] = symptoms_df.apply(
            lambda x: np.count_nonzero(x.symptoms == SymptomTag.recovered), axis=1
        ).cumsum()
        df["dead"] = symptoms_df.apply(
            lambda x: np.count_nonzero(x.symptoms == SymptomTag.dead), axis=1
        ).cumsum()
        # get rid of those that just recovered or died
        df["infected"] = symptoms_df.apply(
            lambda x: (
                (x.symptoms != SymptomTag.recovered) & (x.symptoms != SymptomTag.dead)
            ).sum(),
            axis=1,
        )
        df["susceptible"] = n_people - df[["infected", "dead", "recovered"]].sum(axis=1)
        df["hospitalised"] = symptoms_df.apply(
            lambda x: np.count_nonzero(x.symptoms == SymptomTag.hospitalised), axis=1
        )
        df["intensive_care"] = symptoms_df.apply(
            lambda x: np.count_nonzero(x.symptoms == SymptomTag.intensive_care), axis=1
        )
        return df

    def world_summary(self) -> pd.DataFrame:
        """
        Generate a summary at the world level, on how many people are recovered, dead, infected,
        susceptible, hospitalised or in intensive care, per time step.

        Returns
        -------
        A data frame whose index is the date recorded, and columns are number of recovered, dead, infected...
        """
        return self.process_symptoms(self.infections_df, self.n_people)

    def super_area_summary(self) -> pd.DataFrame:
        """
        Generate a summary for super areas, on how many people are recovered, dead, infected,
        susceptible, hospitalised or in intensive care, per time step.

        Returns
        -------
        A data frame whose index is the date recorded, and columns are super area, number of recovered, 
        dead, infected...
        """
        self.infections_df["super_areas"] = self.infections_df.apply(
            lambda x: self.super_areas[x.infected_id], axis=1
        )
        areas_df = []
        for area in np.unique(self.super_areas):
            area_df = pd.DataFrame()
            n_people_in_area = np.sum(self.super_areas == area)
            area_df["symptoms"] = self.infections_df.apply(
                lambda x: x.symptoms[x.super_areas == area], axis=1
            )
            area_df = self.process_symptoms(area_df, n_people_in_area)
            area_df["super_area"] = area
            areas_df.append(area_df)
        return pd.concat(areas_df)

    def age_summary(self, age_ranges: List[int]) -> pd.DataFrame:
        """
        Generate a summary per age range, on how many people are recovered, dead, infected,
        susceptible, hospitalised or in intensive care, per time step.

        Parameters
        ----------
        age_ranges:
            list of ages that determine the boundaries of the bins.
            Example: [0,5,10,100] -> Bins : [0,4] , [5,9], [10,99]

        Returns
        -------
        A data frame whose index is the date recorded, and columns are super area, number of recovered, 
        dead, infected...
        """
        self.infections_df["age"] = self.infections_df.apply(
            lambda x: self.ages[x.infected_id], axis=1
        )
        ages_df = []
        for i in range(len(age_ranges) - 1):
            age_df = pd.DataFrame()
            n_age = np.sum(
                (self.ages >= age_ranges[i]) & (self.ages < age_ranges[i + 1])
            )
            age_df["symptoms"] = self.infections_df.apply(
                lambda x: x.symptoms[
                    (x.age >= age_ranges[i]) & (x.age < age_ranges[i + 1])
                ],
                axis=1,
            )
            age_df = self.process_symptoms(age_df, n_age)
            age_df["age_range"] = f"{age_ranges[i]}_{age_ranges[i+1]-1}"
            ages_df.append(age_df)
        return pd.concat(ages_df)

    def infection_duration(self):
        pass

    def draw_symptom_trajectories(
        self, window_length: int = 50, n_people: int = 4
    ) -> pd.DataFrame:
        """
        Get data frame with symptoms trajectories of n_people random people that are infected 
        in a time window starting at a random time and recording for ``window_length`` time steps

        Parameters:
        ----------
        window_lengh:
            number of time steps to record
        n_people:
            number of random infected people to follow

        Returns:
        -------
            data frame summarising people's trajectories identified by their id
        """
        starting_id = np.random.randint(0, high=len(self.infections_df))
        starting_time = self.infections_df.index[starting_id]
        end_date = starting_time + datetime.timedelta(days=window_length)
        mask = (self.infections_df.index > starting_time) & (
            self.infections_df.index <= end_date
        )
        random_trajectories = self.infections_df.loc[mask]
        random_trajectories = random_trajectories.apply(pd.Series.explode)
        random_ids = random.sample(
            list(random_trajectories.infected_id.unique()), n_people
        )
        return [
            random_trajectories[random_trajectories["infected_id"] == random_id]
            for random_id in random_ids
        ]

    def load_infection_location(self) -> pd.DataFrame:
        """
        Load data frame with informtion on where did people get infected

        Returns
        -------
            data frame with infection locations, and average count of infections per group type
        """
        with h5py.File(self.file_path, "r", libver="latest", swmr=True) as f:
            locations = f["locations"]
            infection_location = []
            counts = []
            for time_stamp in locations.keys():
                infection_location.append(
                    list(locations[time_stamp]["infection_location"][:].astype("U13"))
                )
                counts.append(list(locations[time_stamp]["infection_counts"][:]))
            time_stamps = list(locations.keys())

        self.locations_df = pd.DataFrame(
            {
                "time_stamp": time_stamps,
                "location": infection_location,
                "counts": counts,
            }
        )
        self.locations_df["time_stamp"] = pd.to_datetime(
            self.locations_df["time_stamp"]
        )
        self.locations_df.set_index("time_stamp", inplace=True)

    def get_locations_infections(self, start_date=None, end_date=None,) -> pd.DataFrame:
        """
        Get a data frame with the number of infection happening at each type of place, within the given time
        period

        Parameters
        ----------
        start_date:
            first date to count
        end_date:
            last date to count
        """
        if start_date is None:
            start_date = self.infections_df.index.min()
        if end_date is None:
            end_date = self.infections_df.index.max()
        selected_dates = self.locations_df.loc[start_date:end_date]
        all_locations = selected_dates.sum().location
        all_counts = selected_dates.sum().counts
        unique_locations = set(all_locations)
        count_dict = {location: 0 for location in unique_locations}
        for i, location in enumerate(all_locations):
            count_dict[location] += all_counts[i]
        locations = pd.DataFrame(
            count_dict.values(), index=count_dict.keys(), columns=["counts"]
        )
        locations["percentage_infections"] = 100 * locations / locations.sum()
        return locations

    def load_hospital_characteristics(self) -> pd.DataFrame:
        """
        Get data frame with the coordinates of all hospitals in the world, and their number of beds

        Returns
        -------
            data frame indexed by the hospital id
        """
        with h5py.File(self.file_path, "r", libver="latest", swmr=True) as f:
            hospitals = f["hospitals"]
            coordinates = hospitals["coordinates"][:]
            n_beds = hospitals["n_beds"][:]
            n_icu_beds = hospitals["n_icu_beds"][:]
        hospitals_df = pd.DataFrame(
            {
                "longitude": coordinates[:, 1],
                "latitude": coordinates[:, 0],
                "n_beds": n_beds,
                "n_icu_beds": n_icu_beds,
            }
        )
        hospitals_df.index.rename("hospital_id")
        return hospitals_df

    def load_hospital_capacity(self) -> pd.DataFrame:
        """
        Load data on variation of number of patients in hospitals over time

        Returns
        -------
            data frame indexed by time stamp
        """
        with h5py.File(self.file_path, "r", libver="latest", swmr=True) as f:
            hospitals = f["hospitals"]
            hospital_ids = []
            n_patients = []
            n_patients_icu = []
            time_stamps = []
            for time_stamp in hospitals.keys():
                if time_stamp not in ("coordinates", "n_beds", "n_icu_beds"):
                    hospital_ids.append(hospitals[time_stamp]["hospital_id"][:])
                    n_patients.append(hospitals[time_stamp]["n_patients"][:])
                    n_patients_icu.append(hospitals[time_stamp]["n_patients_icu"][:])
                    time_stamps.append(time_stamp)
        hospitals_df = pd.DataFrame(
            {
                "time_stamp": time_stamps,
                "id": hospital_ids,
                "n_patients": n_patients,
                "n_patients_icu": n_patients_icu,
            }
        )
        return hospitals_df.apply(pd.Series.explode)

    def get_r(self) -> pd.DataFrame:
        """
        Get R value as a function of time

        Returns
        -------
            data frame with R value, date as index
        """
        r_df = pd.DataFrame()
        r_df["value"] = self.infections_df.apply(
            lambda x: np.mean(x.n_secondary_infections[x.symptoms > 1]), axis=1
        )
        return r_df

    def load_real_time_series(self,):
        self.load_real_deaths()
        self.load_confirmed_cases()
        self.load_estimated_cases()

    def load_real_deaths(self,):
        deaths_df = pd.read_csv(
<<<<<<< HEAD
            paths.data_path / "processed/time_series/n_deaths_region.csv", index_col=0
=======
            paths.data_path / "covid_real_data/n_deaths_region.csv", index_col=0
>>>>>>> 3326ac1d
        )
        deaths_df.index = pd.to_datetime(deaths_df.index)
        mask = (deaths_df.index > self.start_date) & (deaths_df.index < self.end_date)
        self.real_deaths_df = deaths_df[mask]

    def load_confirmed_cases(self,):
        confirmed_cases_df = pd.read_csv(
<<<<<<< HEAD
            paths.data_path / "processed/time_series/n_confirmed_cases.csv", index_col=0
=======
            paths.data_path / "covid_real_data/n_confirmed_cases.csv", index_col=0
>>>>>>> 3326ac1d
        )
        confirmed_cases_df.index = pd.to_datetime(confirmed_cases_df.index)
        mask = (confirmed_cases_df.index > self.start_date) & (
            confirmed_cases_df.index < self.end_date
        )
        self.confirmed_cases_df = confirmed_cases_df[mask]

    def load_estimated_cases(self,):

        estimated_cases_df = pd.read_csv(
<<<<<<< HEAD
            paths.data_path / "processed/time_series/n_cases_region.csv", index_col=0
=======
            paths.data_path / "covid_real_data/n_cases_region.csv", index_col=0
>>>>>>> 3326ac1d
        )
        estimated_cases_df.index = pd.to_datetime(estimated_cases_df.index)
        mask = (estimated_cases_df.index > self.start_date) & (
            estimated_cases_df.index < self.end_date
        )
        self.estimated_cases_df = estimated_cases_df[mask]<|MERGE_RESOLUTION|>--- conflicted
+++ resolved
@@ -362,11 +362,7 @@
 
     def load_real_deaths(self,):
         deaths_df = pd.read_csv(
-<<<<<<< HEAD
-            paths.data_path / "processed/time_series/n_deaths_region.csv", index_col=0
-=======
             paths.data_path / "covid_real_data/n_deaths_region.csv", index_col=0
->>>>>>> 3326ac1d
         )
         deaths_df.index = pd.to_datetime(deaths_df.index)
         mask = (deaths_df.index > self.start_date) & (deaths_df.index < self.end_date)
@@ -374,11 +370,7 @@
 
     def load_confirmed_cases(self,):
         confirmed_cases_df = pd.read_csv(
-<<<<<<< HEAD
-            paths.data_path / "processed/time_series/n_confirmed_cases.csv", index_col=0
-=======
             paths.data_path / "covid_real_data/n_confirmed_cases.csv", index_col=0
->>>>>>> 3326ac1d
         )
         confirmed_cases_df.index = pd.to_datetime(confirmed_cases_df.index)
         mask = (confirmed_cases_df.index > self.start_date) & (
@@ -389,11 +381,7 @@
     def load_estimated_cases(self,):
 
         estimated_cases_df = pd.read_csv(
-<<<<<<< HEAD
-            paths.data_path / "processed/time_series/n_cases_region.csv", index_col=0
-=======
             paths.data_path / "covid_real_data/n_cases_region.csv", index_col=0
->>>>>>> 3326ac1d
         )
         estimated_cases_df.index = pd.to_datetime(estimated_cases_df.index)
         mask = (estimated_cases_df.index > self.start_date) & (
