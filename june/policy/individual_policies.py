--- conflicted
+++ resolved
@@ -437,7 +437,8 @@
         Returns True if the activity is to be skipped, otherwise False
         """
 
-        # stop people going to work in Tier 3 or 4 regions if they don't work in the same region
+        # stop people going to work in Tier 3 or 4 regions 
+        # if they don't work in the same region
         # and if their region is not in Tier 3 or 4
         # subject to regional compliance
         if person.lockdown_status == "random":
@@ -469,10 +470,10 @@
                         regional_compliance = 1
                         if random() < regional_compliance:
                             return True
-                        
+
             except AttributeError:
                 pass
-            
+
             # stop people going to work who are living in a Tier 3 or 4 region unless they work
             # in that same region
             # subject to regional compliance
@@ -490,7 +491,6 @@
             except AttributeError:
                 pass
 
-<<<<<<< HEAD
             try:
                 if (
                     person.work_super_area.region != person.super_area
@@ -505,9 +505,6 @@
             except AttributeError:
                 pass
 
-                        
-=======
->>>>>>> 0cc67252
         if (
             person.primary_activity is not None
             and person.primary_activity.group.spec == "company"
