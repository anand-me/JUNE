import datetime
from typing import List, Optional
from june.groups import Hospitals, Hospital, MedicalFacilities, MedicalFacility

from .policy import Policy, Policies, PolicyCollection
from june.groups import Hospitals, Hospital, ExternalSubgroup
from june.demography import Person
from june.infection.symptom_tag import SymptomTag
from june.records import Record

hospitalised_tags = (SymptomTag.hospitalised, SymptomTag.intensive_care)
dead_hospital_tags = (SymptomTag.dead_hospital, SymptomTag.dead_icu)


class MedicalCarePolicy(Policy):
    def __init__(self, start_time="1900-01-01", end_time="2500-01-01"):
        super().__init__(start_time, end_time)
        self.policy_type = "medical_care"

    def is_active(self, date: datetime.datetime) -> bool:
        return True


class MedicalCarePolicies(PolicyCollection):
    policy_type = "medical_care"

    def apply(
        self,
        person: Person,
        medical_facilities,
        days_from_start: float,
        record: Optional[Record],
    ):
        """
        Applies medical care policies. Hospitalisation takes preference over all.
        """
        hospitalisation_policies = [
            policy for policy in self.policies if isinstance(policy, Hospitalisation)
        ]
        for policy in hospitalisation_policies:
            activates = policy.apply(person=person, record=record)
            if activates:
                return
        for policy in [
            policy for policy in self.policies if policy not in hospitalisation_policies
        ]:
            activates = policy.apply(person, medical_facilities, days_from_start)
            if activates:
                return


class Hospitalisation(MedicalCarePolicy):
    """
    Hospitalisation policy. When applied to a sick person, allocates that person to a hospital, if the symptoms are severe
    enough. When the person recovers, releases the person from the hospital.
    """

    def __init__(
        self,
        start_time="1900-01-01",
        end_time="2500-01-01",
        probability_of_care_home_resident_admission=0.3,
    ):
        super().__init__(start_time, end_time)
        self.probability_of_care_home_resident_admission = (
            probability_of_care_home_resident_admission
        )

    def apply(
<<<<<<< HEAD
        self,
        person: Person,
        record: Optional[Record] = None,
=======
        self, person: Person, record: Optional[Record] = None,
>>>>>>> 1b0d7475
    ):
        symptoms_tag = person.infection.tag
        if symptoms_tag in hospitalised_tags:
            if (
                person.medical_facility is not None
                and person.medical_facility.group.spec == "hospital"
            ):
                patient_hospital = person.medical_facility.group
            else:
                patient_hospital = person.super_area.closest_hospitals[0]
            # note, we dont model hospital capacity here.
            status = patient_hospital.allocate_patient(
                person,
            )
            if record is not None:
                if status in [
                    "ward_admitted"
                ]:  # TODO: think if we want to count transfers as admissions.
                    record.accumulate(
                        table_name="hospital_admissions",
                        hospital_id=patient_hospital.id,
                        patient_id=person.id,
                    )
                elif status in ["icu_transferred"]:
                    record.accumulate(
                        table_name="icu_admissions",
                        hospital_id=patient_hospital.id,
                        patient_id=person.id,
                    )
        else:
            if (
                person.medical_facility is not None
                and person.medical_facility.group.spec == "hospital"
                and symptoms_tag not in dead_hospital_tags
            ):
                if record is not None:
                    record.accumulate(
                        table_name="discharges",
                        hospital_id=person.medical_facility.group.id,
                        patient_id=person.id,
                    )
                person.medical_facility.group.release_patient(person)
            return<|MERGE_RESOLUTION|>--- conflicted
+++ resolved
@@ -24,6 +24,23 @@
 class MedicalCarePolicies(PolicyCollection):
     policy_type = "medical_care"
 
+    def __init__(self, policies: List[Policy]):
+        """
+        A collection of like policies active on the same date
+        """
+        self.policies = policies
+        self.policies_by_name = {
+            self._get_policy_name(policy): policy for policy in policies
+        }
+        self.hospitalisation_policies = [
+            policy for policy in self.policies if isinstance(policy, Hospitalisation)
+        ]
+        self.non_hospitalisation_policies = [
+            policy
+            for policy in self.policies
+            if policy not in self.hospitalisation_policies
+        ]
+
     def apply(
         self,
         person: Person,
@@ -34,16 +51,11 @@
         """
         Applies medical care policies. Hospitalisation takes preference over all.
         """
-        hospitalisation_policies = [
-            policy for policy in self.policies if isinstance(policy, Hospitalisation)
-        ]
-        for policy in hospitalisation_policies:
+        for policy in self.hospitalisation_policies:
             activates = policy.apply(person=person, record=record)
             if activates:
                 return
-        for policy in [
-            policy for policy in self.policies if policy not in hospitalisation_policies
-        ]:
+        for policy in self.non_hospitalisation_policies:
             activates = policy.apply(person, medical_facilities, days_from_start)
             if activates:
                 return
@@ -67,13 +79,7 @@
         )
 
     def apply(
-<<<<<<< HEAD
-        self,
-        person: Person,
-        record: Optional[Record] = None,
-=======
         self, person: Person, record: Optional[Record] = None,
->>>>>>> 1b0d7475
     ):
         symptoms_tag = person.infection.tag
         if symptoms_tag in hospitalised_tags:
@@ -85,9 +91,7 @@
             else:
                 patient_hospital = person.super_area.closest_hospitals[0]
             # note, we dont model hospital capacity here.
-            status = patient_hospital.allocate_patient(
-                person,
-            )
+            status = patient_hospital.allocate_patient(person,)
             if record is not None:
                 if status in [
                     "ward_admitted"
@@ -103,6 +107,7 @@
                         hospital_id=patient_hospital.id,
                         patient_id=person.id,
                     )
+            return True
         else:
             if (
                 person.medical_facility is not None
@@ -116,4 +121,4 @@
                         patient_id=person.id,
                     )
                 person.medical_facility.group.release_patient(person)
-            return+        return False