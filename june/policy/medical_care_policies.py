--- conflicted
+++ resolved
@@ -56,10 +56,6 @@
             # note, we dont model hospital capacity here.
             status = patient_hospital.allocate_patient(
                 person,
-<<<<<<< HEAD
-                #probability_of_care_home_resident_admission=self.probability_of_care_home_resident_admission,
-=======
->>>>>>> 3da21aad
             )
             if record is not None:
                 if status in [
