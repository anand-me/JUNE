--- conflicted
+++ resolved
@@ -138,11 +138,8 @@
         return iter(self.policies)
 
 
-<<<<<<< HEAD
-class PolicyCollection(ABC):
-=======
 class PolicyCollection:
->>>>>>> c0ca3838
+
     def __init__(self, policies: List[Policy]):
         """
         A collection of like policies active on the same date
