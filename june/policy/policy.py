import datetime
import re
import sys
import importlib
import numpy as np
from abc import ABC
from typing import List, Union

import yaml

from june import paths
from june.demography.person import Person
from june.groups.leisure import Leisure
from june.infection.symptom_tag import SymptomTag
from june.interaction import Interaction
from june.utils import read_date, str_to_class

default_config_filename = paths.configs_path / "defaults/policy/policy.yaml"


class Policy(ABC):
    def __init__(
        self,
        start_time: Union[str, datetime.datetime] = "1900-01-01",
        end_time: Union[str, datetime.datetime] = "2100-01-01",
    ):
        """
        Template for a general policy.

        Parameters
        ----------
        start_time:
            date at which to start applying the policy
        end_time:
            date from which the policy won't apply
        """
        self.spec = self.get_spec()
        self.start_time = read_date(start_time)
        self.end_time = read_date(end_time)

    def get_spec(self) -> str:
        """
        Returns the speciailization of the policy.
        """
        return re.sub(r"(?<!^)(?=[A-Z])", "_", self.__class__.__name__).lower()

    def is_active(self, date: datetime.datetime) -> bool:
        """
        Returns true if the policy is active, false otherwise

        Parameters
        ----------
        date:
            date to check
        """
        return self.start_time <= date < self.end_time


class Policies:
    def __init__(self, policies=None):
        self.policies = policies
        # Note (Arnau): This import here is ugly, but I couldn't
        # find a way to get around a redundant import loop.
        from june.policy import (
            IndividualPolicies,
            InteractionPolicies,
            MedicalCarePolicies,
            LeisurePolicies,
            RegionalCompliances,
<<<<<<< HEAD
=======
            TieredLockdowns
>>>>>>> cf72c0c7
        )

        self.individual_policies = IndividualPolicies.from_policies(self)
        self.interaction_policies = InteractionPolicies.from_policies(self)
        self.medical_care_policies = MedicalCarePolicies.from_policies(self)
        self.leisure_policies = LeisurePolicies.from_policies(self)
        self.regional_compliance = RegionalCompliances.from_policies(self)
        self.tiered_lockdown = TieredLockdowns.from_policies(self)

    @classmethod
    def from_file(
        cls,
        config_file=default_config_filename,
        base_policy_modules=("june.policy",),
    ):
        with open(config_file) as f:
            config = yaml.load(f, Loader=yaml.FullLoader)
        policies = []
        for policy, policy_data in config.items():
            camel_case_key = "".join(x.capitalize() or "_" for x in policy.split("_"))
            if "start_time" not in policy_data:
                for policy_i, policy_data_i in policy_data.items():
                    if (
                        "start_time" not in policy_data_i.keys()
                        or "end_time" not in policy_data_i.keys()
                    ):
                        raise ValueError("policy config file not valid.")
                    policies.append(
                        str_to_class(camel_case_key, base_policy_modules)(
                            **policy_data_i
                        )
                    )
            else:
                policies.append(
                    str_to_class(camel_case_key, base_policy_modules)(**policy_data)
                )

        return Policies(policies=policies)

    def get_policies_for_type(self, policy_type):
        return [policy for policy in self.policies if policy.policy_type == policy_type]

    def __iter__(self):
        return iter(self.policies)

    def init_policies(self, world):
        """
        This function is meant to be used for those policies that need world information to initialise,
        like policies depending on workers' behaviours during lockdown.
        """
        from june.policy import CloseCompanies, LimitLongCommute

        CloseCompanies.set_ratios(world=world)
        LimitLongCommute.get_long_commuters(people=world.people)


class PolicyCollection:
    def __init__(self, policies: List[Policy]):
        """
        A collection of like policies active on the same date
        """
        self.policies = policies
        self.policies_by_name = {
            self._get_policy_name(policy): policy for policy in policies
        }

    def _get_policy_name(self, policy):
        return re.sub(r"(?<!^)(?=[A-Z])", "_", policy.__class__.__name__).lower()

    @classmethod
    def from_policies(cls, policies: Policies):
        return cls(policies.get_policies_for_type(policy_type=cls.policy_type))

    def get_active(self, date: datetime):
        return [policy for policy in self.policies if policy.is_active(date)]

    def apply(self, active_policies):
        raise NotImplementedError()

    def __iter__(self):
        return iter(self.policies)

    def __getitem__(self, index):
        return self.policies[index]

    def get_from_name(self, name):
        return self.policies_by_name[name]

    def __contains__(self, policy_name):
        return policy_name in self.policies_by_name<|MERGE_RESOLUTION|>--- conflicted
+++ resolved
@@ -67,10 +67,7 @@
             MedicalCarePolicies,
             LeisurePolicies,
             RegionalCompliances,
-<<<<<<< HEAD
-=======
             TieredLockdowns
->>>>>>> cf72c0c7
         )
 
         self.individual_policies = IndividualPolicies.from_policies(self)
