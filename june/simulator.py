--- conflicted
+++ resolved
@@ -297,7 +297,6 @@
         -------
         Subgroup to which person has to go, given the hierarchy of activities
         """
-<<<<<<< HEAD
         activities = self.apply_activity_hierarchy(activities)
         personal_closed_groups = self.policies.get_fully_closed_groups(
             time=self.timer.now
@@ -305,9 +304,6 @@
             person=person, time=self.timer.now
         )
 
-=======
-    #    activities = self.apply_activity_hierarchy(activities)
->>>>>>> 29695cee
         for activity in activities:
             if activity == "leisure" and person.leisure is None:
                 subgroup = self.leisure.get_subgroup_for_person_and_housemates(
