import logging
import datetime
import numpy as np
import pickle
import yaml
from itertools import chain
from typing import Optional, List
from pathlib import Path
from time import perf_counter
from time import time as wall_clock

from june import paths
from june.activity import ActivityManager, activity_hierarchy
from june.demography import Person, Activities
from june.exc import SimulatorError
from june.groups.leisure import Leisure
from june.groups.travel import Travel
from june.infection.symptom_tag import SymptomTag
from june.infection import InfectionSelector
from june.infection_seed import InfectionSeed
from june.interaction import Interaction, InteractiveGroup
from june.policy import Policies, MedicalCarePolicies, InteractionPolicies
from june.time import Timer
from june.world import World
from june.mpi_setup import mpi_comm, mpi_size, mpi_rank

default_config_filename = paths.configs_path / "config_example.yaml"

output_logger = logging.getLogger(__name__)


class Simulator:
    ActivityManager = ActivityManager

    def __init__(
        self,
        world: World,
        interaction: Interaction,
        timer: Timer,
        activity_manager: ActivityManager,
        infection_selector: InfectionSelector = None,
        infection_seed: Optional["InfectionSeed"] = None,
        # comment: str = None, #TODO: what do we do with comment!!
        record: Optional["Record"] = None,
        checkpoint_dates: List[datetime.date] = None,
    ):
        """
        Class to run an epidemic spread simulation on the world.

        Parameters
        ----------
        world: 
            instance of World class
        """
        self.activity_manager = activity_manager
        self.world = world
        self.interaction = interaction
        self.infection_selector = infection_selector
        self.infection_seed = infection_seed
        self.timer = timer
        # self.comment = comment
        if checkpoint_dates is None:
            self.checkpoint_dates = ()
        else:
            if record is None:
                raise SimulatorError("Checkpoint requires not None logger for now..")
            self.checkpoint_path = record.record_path
            self.checkpoint_dates = checkpoint_dates
        self.record = record

    @classmethod
    def from_file(
        cls,
        world: World,
        interaction: Interaction,
        infection_selector=None,
        policies: Optional[Policies] = None,
        infection_seed: Optional[InfectionSeed] = None,
        leisure: Optional[Leisure] = None,
        travel: Optional[Travel] = None,
        config_filename: str = default_config_filename,
        # comment: str = None,
        record: Optional["Record"] = None,
    ) -> "Simulator":

        """
        Load config for simulator from world.yaml

        Parameters
        ----------
        leisure
        infection_seed
        policies
        interaction
        world
        config_filename
            The path to the world yaml configuration
        comment
            A brief description of the purpose of the run(s)

        Returns
        -------
        A Simulator
        """
        with open(config_filename) as f:
            config = yaml.load(f, Loader=yaml.FullLoader)
        if world.box_mode:
            activity_to_super_groups = None
        else:
            try:
                activity_to_super_groups = config["activity_to_super_groups"]
            except:
                output_logger.warning(
                    "Activity to groups in config is deprecated, please change it to activity_to_super_groups"
                )
                activity_to_super_groups = config["activity_to_groups"]
        time_config = config["time"]
        if "checkpoint_dates" in config:
            if isinstance(config["checkpoint_dates"], datetime.date):
                checkpoint_dates = [config["checkpoint_dates"]]
            else:
                checkpoint_dates = []
                for date_str in config["checkpoint_dates"].split():
                    checkpoint_dates.append(
                        datetime.datetime.strptime(date_str, "%Y-%m-%d").date()
                    )
        else:
            checkpoint_dates = None
        weekday_activities = [
            activity for activity in time_config["step_activities"]["weekday"].values()
        ]
        weekend_activities = [
            activity for activity in time_config["step_activities"]["weekend"].values()
        ]
        all_activities = set(
            chain.from_iterable(weekday_activities + weekend_activities)
        )

        cls.check_inputs(time_config)

        timer = Timer(
            initial_day=time_config["initial_day"],
            total_days=time_config["total_days"],
            weekday_step_duration=time_config["step_duration"]["weekday"],
            weekend_step_duration=time_config["step_duration"]["weekend"],
            weekday_activities=time_config["step_activities"]["weekday"],
            weekend_activities=time_config["step_activities"]["weekend"],
        )

        activity_manager = cls.ActivityManager(
            world=world,
            all_activities=all_activities,
            activity_to_super_groups=activity_to_super_groups,
            leisure=leisure,
            travel=travel,
            policies=policies,
            timer=timer,
        )
        return cls(
            world=world,
            interaction=interaction,
            timer=timer,
            activity_manager=activity_manager,
            infection_selector=infection_selector,
            infection_seed=infection_seed,
            # comment=comment,
            record=record,
            checkpoint_dates=checkpoint_dates,
        )

    @classmethod
    def from_checkpoint(
        cls,
        world: World,
        checkpoint_path: str,
        interaction: Interaction,
        infection_selector=None,
        policies: Optional[Policies] = None,
        infection_seed: Optional[InfectionSeed] = None,
        leisure: Optional[Leisure] = None,
        travel: Optional[Travel] = None,
        config_filename: str = default_config_filename,
        record: Optional["Record"] = None,
        #comment: Optional[str] = None,
    ):
        from june.hdf5_savers.checkpoint_saver import generate_simulator_from_checkpoint

        return generate_simulator_from_checkpoint(
            world=world,
            checkpoint_path=checkpoint_path,
            interaction=interaction,
            infection_selector=infection_selector,
            policies=policies,
            infection_seed=infection_seed,
            leisure=leisure,
            travel=travel,
            config_filename=config_filename,
            record=record,
            #comment=comment,
        )

    def clear_world(self):
        """
        Removes everyone from all possible groups, and sets everyone's busy attribute
        to False.
        """
        for super_group_name in self.activity_manager.all_super_groups:
            if super_group_name in ["care_home_visits", "household_visits"]:
                continue
            grouptype = getattr(self.world, super_group_name)
            if grouptype is not None:
                for group in grouptype.members:
                    if not group.external:
                        group.clear()

        for person in self.world.people.members:
            person.busy = False
            person.subgroups.leisure = None

    @staticmethod
    def check_inputs(time_config: dict):
        """
        Check that the iput time configuration is correct, i.e., activities are among allowed activities
        and days have 24 hours.

        Parameters
        ----------
        time_config:
            dictionary with time steps configuration
        """

        try:
            assert sum(time_config["step_duration"]["weekday"].values()) == 24
            assert sum(time_config["step_duration"]["weekend"].values()) == 24
        except AssertionError:
            raise SimulatorError(
                "Daily activity durations in config do not add to 24 hours."
            )

        # Check that all groups given in time_config file are in the valid group hierarchy
        all_super_groups = activity_hierarchy
        try:
            for step, activities in time_config["step_activities"]["weekday"].items():
                assert all(group in all_super_groups for group in activities)

            for step, activities in time_config["step_activities"]["weekend"].items():
                assert all(group in all_super_groups for group in activities)
        except AssertionError:
            raise SimulatorError("Config file contains unsupported activity name.")

    def bury_the_dead(self, world: World, person: "Person"):
        """
        When someone dies, send them to cemetery. 
        ZOMBIE ALERT!! 

        Parameters
        ----------
        time
        person:
            person to send to cemetery
        """
        if self.record is not None:
            if person.medical_facility is not None:
                death_location = person.medical_facility.group
            else:
                death_location = person.residence.group
            self.record.accumulate(
                table_name="deaths",
                location_spec=death_location.spec,
                location_id=death_location.id,
                dead_person_id=person.id,
            )
        person.dead = True
        person.infection = None
        cemetery = world.cemeteries.get_nearest(person)
        cemetery.add(person)
        if person.residence.group.spec == "household":
            household = person.residence.group
            person.residence.residents = tuple(
                mate for mate in household.residents if mate != person
            )
        person.subgroups = Activities(None, None, None, None, None, None, None)

    def recover(self, person: "Person"):
        """
        When someone recovers, erase the health information they carry and change their susceptibility.

        Parameters
        ----------
        person:
            person to recover
        time:
            time (in days), at which the person recovers
        """
        person.infection = None
        if self.record is not None:
            self.record.accumulate(
                table_name="recoveries", recovered_person_id=person.id
            )

    def update_health_status(self, time: float, duration: float):
        """
        Update symptoms and health status of infected people.
        Send them to hospital if necessary, or bury them if they
        have died.

        Parameters
        ----------
        time:
            time now
        duration:
            duration of time step
        """
        for person in self.world.people.infected:
            previous_tag = person.infection.tag
            new_status = person.infection.update_health_status(time, duration)
            if (
                previous_tag == SymptomTag.exposed
                and person.infection.tag == SymptomTag.mild
            ):
                person.residence.group.quarantine_starting_date = time
            if previous_tag != person.infection.tag:
                self.record.accumulate(
                    table_name="symptoms",
                    infected_id=person.id,
                    symptoms=person.infection.tag.value,
                )
            # Take actions on new symptoms
            self.activity_manager.policies.medical_care_policies.apply(
                person=person,
                medical_facilities=self.world.hospitals,
                record=self.record,
            )
            if new_status == "recovered":
                self.recover(person)
            elif new_status == "dead":
                self.bury_the_dead(self.world, person)

    def infect_people(self, infected_ids, people_from_abroad_dict, infection_locations):
        foreign_ids, foreign_infection_locations = [], []
        for inf_id, inf_loc in zip(infected_ids, infection_locations):
            if inf_id in self.world.people.people_dict:
                person = self.world.people.get_from_id(inf_id)
<<<<<<< HEAD
                if self.record is not None:
                    self.record.accumulate(
                        table_name="infections",
                        location_spec="".join(inf_loc.split("_")[:-1]),
                        location_id=int(inf_loc.split("_")[-1]),
                        infected_id=person.id,
=======
                if self.logger is not None:
                    self.logger.accumulate_infection_location(
                        location=inf_loc, new_infected_ids=[person.id]
>>>>>>> 7f848963
                    )
                self.infection_selector.infect_person_at_time(person, self.timer.now)
            else:
                foreign_ids.append(inf_id)
                foreign_infection_locations.append(inf_loc)
        if foreign_ids:
            infect_in_domains = {}
            people_ids = []
            people_domains = []
            for spec in people_from_abroad_dict:
                for group in people_from_abroad_dict[spec]:
                    for subgroup in people_from_abroad_dict[spec][group]:
                        p_ids = list(
                            people_from_abroad_dict[spec][group][subgroup].keys()
                        )
                        people_ids += p_ids
                        people_domains += [
                            people_from_abroad_dict[spec][group][subgroup][id]["dom"]
                            for id in p_ids
                        ]
            for id, domain in zip(people_ids, people_domains):
                if id in foreign_ids:
                    if domain not in infect_in_domains:
                        infect_in_domains[domain] = []
                    infect_in_domains[domain].append(
                        (id, foreign_infection_locations[foreign_ids.index(id)])
                    )
            return infect_in_domains

    def tell_domains_to_infect(self, infect_in_domains):
        people_to_infect = []
        tick, tickw = perf_counter(), wall_clock()
        for rank_sending in range(mpi_size):
            if rank_sending == mpi_rank:
                # my turn to send my data
                for rank_receiving in range(mpi_size):
                    if rank_sending == rank_receiving:
                        continue
                    if (
                        infect_in_domains is None
                        or rank_receiving not in infect_in_domains
                    ):
                        mpi_comm.send(None, dest=rank_receiving, tag=mpi_rank)
                    else:
                        mpi_comm.send(
                            infect_in_domains[rank_receiving],
                            dest=rank_receiving,
                            tag=mpi_rank,
                        )
                        continue
            else:
                # I have to listen
                data = mpi_comm.recv(source=rank_sending, tag=rank_sending)
                if data is not None:
                    people_to_infect += data
        tock, tockw = perf_counter(), wall_clock()
        output_logger.info(
            f"CMS: Infection COMS for rank {mpi_rank}/{mpi_size} - {tock-tick},{tockw-tickw} - {self.timer.date}"
        )
        for infection_data in people_to_infect:
            person = self.world.people.get_from_id(infection_data[0])
<<<<<<< HEAD
            if self.record is not None:
                self.record.accumulate(
                    table_name="infections",
                    location_spec="".join(location_data[1].split("_")[:-1]),
                    location_id=location_data[1].split("_")[-1],
                    infected_id=person.id,
=======
            if self.logger is not None:
                self.logger.accumulate_infection_location(
                    location=infection_data[1], new_infected_ids=[person.id],
>>>>>>> 7f848963
                )

            self.infection_selector.infect_person_at_time(person, self.timer.now)

    def do_timestep(self):
        """
        Perform a time step in the simulation. First, ActivityManager is called
        to send people to the corresponding subgroups according to the current daytime.
        Then we iterate over all the groups and create an InteractiveGroup object, which
        extracts the relevant information of each group to carry the interaction in it.
        We then pass the interactive group to the interaction module, which returns the ids 
        of the people who got infected. We record the infection locations, update the health
        status of the population, and distribute scores among the infectors to calculate R0.
        """
        tick, tickw = perf_counter(), wall_clock()
        if self.activity_manager.policies is not None:
            self.activity_manager.policies.interaction_policies.apply(
                date=self.timer.date, interaction=self.interaction,
            )
        activities = self.timer.activities
        if not activities or len(activities) == 0:
            output_logger.info("==== do_timestep(): no active groups found. ====")
            return
        (
            people_from_abroad_dict,
            n_people_from_abroad,
            n_people_going_abroad,
        ) = self.activity_manager.do_timestep()

        # get the supergroup instances that are active in this time step:
        active_super_groups = self.activity_manager.active_super_groups
        super_group_instances = []
        for super_group_name in active_super_groups:
            if super_group_name not in ["household_visits", "care_home_visits"]:
                super_group_instance = getattr(self.world, super_group_name)
                if super_group_instance is None or len(super_group_instance) == 0:
                    continue
                super_group_instances.append(super_group_instance)

        # for checking that people is conserved
        n_people = 0
        # count people in the cemetery
        for cemetery in self.world.cemeteries.members:
            n_people += len(cemetery.people)
        output_logger.info(
            f"Date = {self.timer.date}, "
            f"number of deaths =  {n_people}, "
            f"number of infected = {len(self.world.people.infected)}"
        )
        # main interaction loop
        infected_ids, infection_location = [], []
        for super_group in super_group_instances:
            for group in super_group:
                if group.external:
                    continue
                if (
                    group.spec in people_from_abroad_dict
                    and group.id in people_from_abroad_dict[group.spec]
                ):
                    foreign_people = people_from_abroad_dict[group.spec][group.id]
                else:
                    foreign_people = None
                int_group = InteractiveGroup(group, foreign_people)
                n_people += int_group.size
                if int_group.must_timestep:
                    new_infected_ids = self.interaction.time_step_for_group(
                        self.timer.duration, int_group
                    )
                    if new_infected_ids:
                        n_infected = len(new_infected_ids)
                        if mpi_size == 1:
                            # note this is disabled in parallel
                            # assign blame of infections
                            tprob_norm = sum(int_group.transmission_probabilities)
                            for infector_id in chain.from_iterable(
                                int_group.infector_ids
                            ):
                                infector = self.world.people.get_from_id(infector_id)
                                assert infector.id == infector_id
                                infector.infection.number_of_infected += (
                                    n_infected
                                    * infector.infection.transmission.probability
                                    / tprob_norm
                                )
                    infected_ids += new_infected_ids
                    infection_location += len(new_infected_ids) * [
                        f"{group.spec}_{group.id}"
                    ]
        # infect the people that got exposed
        if self.infection_selector:
            infect_in_domains = self.infect_people(
                infected_ids=infected_ids,
                people_from_abroad_dict=people_from_abroad_dict,
                infection_locations=infection_location,
            )
            to_infect = self.tell_domains_to_infect(infect_in_domains)
        # recount people active to check people conservation
        people_active = (
            len(self.world.people) + n_people_from_abroad - n_people_going_abroad
        )
        if n_people != people_active:
            raise SimulatorError(
                f"Number of people active {n_people} does not match "
                f"the total people number {people_active}.\n"
                f"People in the world {len(self.world.people)}\n"
                f"People going abroad {n_people_going_abroad}\n"
                f"People coming from abroad {n_people_from_abroad}\n"
                f"Current rank {mpi_rank}\n"
            )
        # update the health status of the population
        self.update_health_status(time=self.timer.now, duration=self.timer.duration)
        if self.record is not None:
            self.record.summarise_time_step(timestamp=self.timer.date, world=self.world)
            self.record.time_step(timestamp=self.timer.date)
        # remove everyone from their active groups
        self.clear_world()
        tock, tockw = perf_counter(), wall_clock()
        output_logger.info(
            f"CMS: Timestep for rank {mpi_rank}/{mpi_size} - {tock - tick}, {tockw-tickw} - {self.timer.date}"
        )

    def run(self):
        """
        Run simulation with n_seed initial infections
        """
        output_logger.info(
            f"Starting simulation for {self.timer.total_days} days at day {self.timer.date}, to run for {self.timer.total_days} days"
        )
        self.clear_world()

        while self.timer.date < self.timer.final_date:
            if self.infection_seed:
                if (
                    self.infection_seed.max_date
                    >= self.timer.date
                    >= self.infection_seed.min_date
                ):
                    self.infection_seed.unleash_virus_per_day(
                        self.timer.date, record=self.record
                    )
            self.do_timestep()
            if (
                self.timer.date.date() in self.checkpoint_dates
                and (self.timer.now + self.timer.duration).is_integer()
            ):  # this saves in the last time step of the day
                saving_date = self.timer.date.date()
                next(self.timer)  # we want to save at the next time step so that
                # we can resume consistenly
                output_logger.info(
                    f"Saving simulation checkpoint at {self.timer.date.date()}"
                )
                self.save_checkpoint(saving_date)
                continue
            next(self.timer)

    def save_checkpoint(self, saving_date):
        from june.hdf5_savers.checkpoint_saver import save_checkpoint_to_hdf5

        if mpi_size == 1:
            save_path = self.checkpoint_path / f"checkpoint_{saving_date}.hdf5"
        else:
            save_path = (
                self.checkpoint_path / f"checkpoint_{saving_date}.{mpi_rank}.hdf5"
            )
        save_checkpoint_to_hdf5(
            population=self.world.people,
            date=str(saving_date),
            hdf5_file_path=save_path,
        )<|MERGE_RESOLUTION|>--- conflicted
+++ resolved
@@ -341,18 +341,12 @@
         for inf_id, inf_loc in zip(infected_ids, infection_locations):
             if inf_id in self.world.people.people_dict:
                 person = self.world.people.get_from_id(inf_id)
-<<<<<<< HEAD
                 if self.record is not None:
                     self.record.accumulate(
                         table_name="infections",
-                        location_spec="".join(inf_loc.split("_")[:-1]),
+                        location_spec="_".join(inf_loc.split("_")[:-1]),
                         location_id=int(inf_loc.split("_")[-1]),
                         infected_id=person.id,
-=======
-                if self.logger is not None:
-                    self.logger.accumulate_infection_location(
-                        location=inf_loc, new_infected_ids=[person.id]
->>>>>>> 7f848963
                     )
                 self.infection_selector.infect_person_at_time(person, self.timer.now)
             else:
@@ -414,18 +408,12 @@
         )
         for infection_data in people_to_infect:
             person = self.world.people.get_from_id(infection_data[0])
-<<<<<<< HEAD
             if self.record is not None:
                 self.record.accumulate(
                     table_name="infections",
                     location_spec="".join(location_data[1].split("_")[:-1]),
                     location_id=location_data[1].split("_")[-1],
                     infected_id=person.id,
-=======
-            if self.logger is not None:
-                self.logger.accumulate_infection_location(
-                    location=infection_data[1], new_infected_ids=[person.id],
->>>>>>> 7f848963
                 )
 
             self.infection_selector.infect_person_at_time(person, self.timer.now)
