--- conflicted
+++ resolved
@@ -56,11 +56,7 @@
         self.infection_seed = infection_seed
         self.light_logger = light_logger
         self.timer = timer
-<<<<<<< HEAD
-        self.medical_facilities = self._get_medical_facilities()
-=======
         self.sort_people_world()
->>>>>>> 0ef082fc
         if not self.world.box_mode and save_path is not None:
             self.logger = Logger(save_path=save_path)
         else:
