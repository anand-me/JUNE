--- conflicted
+++ resolved
@@ -8,7 +8,8 @@
 import yaml
 
 from june.demography import Person
-from june.groups import Group, GroupMaker
+from june.groups import Group
+from june.groups.leisure import leisure
 from june.infection.infection import InfectionSelector
 from june.infection import Infection
 from june.infection.health_index import HealthIndexGenerator
@@ -34,11 +35,11 @@
         world: World,
         interaction: Interaction,
         selector: InfectionSelector,
-        activities_to_group: dict,
+        activity_to_groups: dict,
         time_config: dict,
-        min_age_alone: int = 15,
+        min_age_home_alone: int = 15,
         stay_at_home_complacency: float = 0.95,
-        logger_path: str = "results",
+        save_path: str = "results",
     ):
         """
         Class to run an epidemic spread simulation on the world
@@ -72,20 +73,19 @@
         self.activity_to_group_dict = {
             "box": ["boxes"],
             "hospital": ["hospitals"],
-            "primary_activity": activities_to_groups["primary_activity"],
-            "leisure": activities_to_groups["leisure"],
-            "residence": activities_to_groups["residence"],
-            "commute": activities_to_group["commute"],
+            "primary_activity": activity_to_groups["primary_activity"],
+            "leisure": activity_to_groups["leisure"],
+            "residence": activity_to_groups["residence"],
+            "commute": activity_to_groups["commute"],
         }
         self.min_age_home_alone = min_age_home_alone
         self.stay_at_home_complacency = stay_at_home_complacency
-        #TODO: MAKE SURE THAT CAN USE ONLY COMMUTEUNITS/COMMUTECITYUNITS
+        # TODO: MAKE SURE THAT CAN USE ONLY COMMUTEUNITS/COMMUTECITYUNITS
         if "commute" in self.all_activities:
-            self.initialize_commute(activities_to_groups["commute"])
+            self.initialize_commute(activity_to_groups["commute"])
         if "leisure" in self.all_activities:
-            self.initialize_leisure(activities_to_groups["leisure"])
-
-    #TODO: NOW NEEDS TO BE CHANGED ACCORDINGLY
+            self.initialize_leisure(activity_to_groups["leisure"])
+
     @classmethod
     def from_file(
         cls,
@@ -109,28 +109,20 @@
         """
         with open(config_filename) as f:
             config = yaml.load(f, Loader=yaml.FullLoader)
-        return Simulator(world, interaction, selector, config)
+        activity_to_groups = config["activity_to_groups"]
+        time_config = config["time"]
+        return Simulator(
+            world, interaction, selector, activity_to_groups, time_config
+        )
 
     def get_all_activities(self, time_config):
-        # TODO: make more reasonable
-        return set(
-            chain(
-                *(
-                    [
-                        activity
-                        for activity in time_config["step_activities"][
-                            "weekday"
-                        ].values()
-                    ]
-                    + [
-                        activity
-                        for activity in time_config["step_activities"][
-                            "weekend"
-                        ].values()
-                    ]
-                )
-            )
-        )
+        weekday_activities = [
+            activity for activity in time_config["step_activities"]["weekday"].values()
+        ]
+        weekend_activities = [
+            activity for activity in time_config["step_activities"]["weekend"].values()
+        ]
+        return set(chain(*(weekday_activities + weekend_activities)))
 
     def initialize_commute(self, commute_options):
         if "commuteunits" in commute_options:
@@ -141,33 +133,39 @@
             self.commute_city_unit_distributor = CommuteCityUnitDistributor(
                 self.world.commutecities.members
             )
-        self.group_maker = GroupMaker(self)
-
-    def initialize_leisure(self, leisure=["cinemas", "pubs", "groceries"]):
-        pass
-
-    def check_inputs(self, config: dict):
+    def distribute_commuters(self):
+        if hasattr(self, commute_unit_distributor): 
+            self.commute_unit_distributor.distribute_people()
+        if hasattr(self, commute_city_unit_distributor): 
+            self.commute_city_unit_distributor.distribute_people()
+
+    def initialize_leisure(self, leisure_options):
+        leisure.generate_leisure_for_world(
+            list_of_leisure_groups=leisure_options, world=self.world
+        )
+
+    def check_inputs(self, time_config: dict):
         """
         Check that the iput time configuration is correct, i.e., activities are among allowed activities
         and days have 24 hours.
 
         Parameters
         ----------
-        config
+        time_config:
             dictionary with time steps configuration
         """
 
         # Sadly, days only have 24 hours
-        assert sum(config["step_duration"]["weekday"].values()) == 24
+        assert sum(time_config["step_duration"]["weekday"].values()) == 24
         # even during the weekend :(
-        assert sum(config["step_duration"]["weekend"].values()) == 24
-
-        # Check that all groups given in config file are in the valid group hierarchy
+        assert sum(time_config["step_duration"]["weekend"].values()) == 24
+
+        # Check that all groups given in time_config file are in the valid group hierarchy
         all_groups = self.activity_hierarchy
-        for step, activities in config["step_activities"]["weekday"].items():
+        for step, activities in time_config["step_activities"]["weekday"].items():
             assert all(group in all_groups for group in activities)
 
-        for step, activities in config["step_activities"]["weekend"].items():
+        for step, activities in time_config["step_activities"]["weekend"].items():
             assert all(group in all_groups for group in activities)
 
     def apply_activity_hierarchy(self, activities: List[str]) -> List[str]:
@@ -236,17 +234,10 @@
         """
         activities = self.apply_activity_hierarchy(activities)
         for activity in activities:
-<<<<<<< HEAD
             if activity == "leisure":
                 subgroup = self.world.leisure.get_subgroup_for_person_and_housemates(
                     person, self.timer.duration, self.timer.is_weekend
                 )
-=======
-            if activity == 'leisure':
-                subgroup = self.world.leisure.get_subgroup_for_person_and_housemates(person, 
-                        self.timer.duration, 
-                        self.timer.is_weekend) 
->>>>>>> 5089938e
             else:
                 subgroup = getattr(person, activity)
             if subgroup is not None:
@@ -406,9 +397,7 @@
             return
 
         if "commute" in activities:
-            self.commute_unit_distributor.distribute_people()
-            self.commute_city_unit_distributor.distribute_people()
-
+            self.distribute_commuters()
         self.move_people_to_active_subgroups(activities)
         active_groups = self.activities_to_groups(activities)
         group_instances = [getattr(self.world, group) for group in active_groups]
