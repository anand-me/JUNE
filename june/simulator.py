--- conflicted
+++ resolved
@@ -182,12 +182,9 @@
         leisure: Optional[Leisure] = None,
         travel: Optional[Travel] = None,
         config_filename: str = default_config_filename,
-<<<<<<< HEAD
         record: Optional["Record"] = None,
-=======
         logger: Optional[Logger] = None,
-        comment: Optional[str] = None,
->>>>>>> 158e4c10
+        #comment: Optional[str] = None,
     ):
         from june.hdf5_savers.checkpoint_saver import generate_simulator_from_checkpoint
 
@@ -201,12 +198,8 @@
             leisure=leisure,
             travel=travel,
             config_filename=config_filename,
-<<<<<<< HEAD
             record=record,
-=======
-            logger=logger,
-            comment=comment,
->>>>>>> 158e4c10
+            #comment=comment,
         )
 
     def clear_world(self):
@@ -579,36 +572,6 @@
                 continue
             next(self.timer)
 
-<<<<<<< HEAD
-    def save_checkpoint(self, date: datetime):
-        """
-        Saves a checkpoint at the given date. We save all the health information of the
-        population. We can then load the world back to the checkpoint state using the
-        from_checkpoint class method of this class.
-        """
-        recovered_people_ids = [
-            person.id for person in self.world.people if person.recovered
-        ]
-        dead_people_ids = [person.id for person in self.world.people if person.dead]
-        susceptible_people_ids = [
-            person.id for person in self.world.people if person.susceptible
-        ]
-        infected_people_ids = []
-        infection_list = []
-        for person in self.world.people.infected:
-            infected_people_ids.append(person.id)
-            infection_list.append(person.infection)
-        checkpoint_data = {
-            "recovered_ids": recovered_people_ids,
-            "dead_ids": dead_people_ids,
-            "susceptible_ids": susceptible_people_ids,
-            "infected_ids": infected_people_ids,
-            "infection_list": infection_list,
-            "timer": self.timer,
-        }
-        with open(self.record.record_path / f"checkpoint_{str(date)}.pkl", "wb") as f:
-            pickle.dump(checkpoint_data, f)
-=======
     def save_checkpoint(self, saving_date):
         from june.hdf5_savers.checkpoint_saver import save_checkpoint_to_hdf5
 
@@ -620,5 +583,4 @@
             population=self.world.people,
             date=str(saving_date),
             hdf5_file_path=save_path,
-        )
->>>>>>> 158e4c10
+        )