import calendar
import datetime
from typing import List

SECONDS_PER_DAY = 24 * 60 * 60

class Timer:
    def __init__(
        self,
        initial_day: str = "2020-03-10",
        total_days : int = 10,
        weekday_step_duration: List[int]=[12, 12],
        weekend_step_duration: List[int]=[24],
        weekday_activities: List[List[str]]=[["primary_activity", "residence"], ["residence"]],
        weekend_activities: List[List[str]]=[["residence"]],
    ):

        self.initial_date = datetime.datetime(
            *[int(value) for value in initial_day.split("-")]
        )
        self.total_days = total_days
        self.weekday_step_duration = weekday_step_duration
        self.weekend_step_duration = weekend_step_duration
        self.weekday_activities = weekday_activities
        self.weekend_activities = weekend_activities

        self.previous_date = self.initial_date
        self.final_date = self.initial_date + datetime.timedelta(days=total_days)
        self.date = datetime.datetime(*[int(value) for value in initial_day.split("-")])
        self.shift = 0
        self.delta_time = datetime.timedelta(hours=self.shift_duration)

    @property
    def is_weekend(self):
        week_number = self.date.weekday()
        if week_number < 5:
            return False
        return True

    @property
    def now(self):
        difference = self.date - self.initial_date
        return difference.total_seconds() / SECONDS_PER_DAY

    @property
<<<<<<< HEAD
    def previous(self):
        return self.previous_day

    @property
    def total_hours(self):
        return self.day * 24

    def get_number_shifts(self, weekend):
        self.type_day = "weekend" if weekend else "weekday"
        return len(self.time_config["step_duration"][self.type_day])

    def get_shifts_duration(self, weekend, hours=False):
        self.type_day = "weekend" if weekend else "weekday"
        if hours:
            return self.time_config["step_duration"][self.type_day][self.shift + 1]
        else:
            return (
                    self.time_config["step_duration"][self.type_day][self.shift + 1] / 24.0
            )
=======
    def duration(self):
        return self.delta_time.total_seconds() / SECONDS_PER_DAY
>>>>>>> ab16a570

    @property
    def day(self):
        return int(self.now)

    @property
    def day_of_week(self):
        return calendar.day_name[self.date.weekday()]

    @property
    def activities(self):
        type_day = "weekend" if self.is_weekend else "weekday"
        return getattr(self, type_day + "_activities")[self.shift]

    @property
    def shift_duration(self):
        type_day = "weekend" if self.is_weekend else "weekday"
        return getattr(self, type_day + "_step_duration")[self.shift]

    def reset(self):
        self.date = self.initial_date
        self.shift = 0
        self.delta_time = datetime.timedelta(hours=self.shift_duration)
        self.previous_date = self.initial_date

    def __iter__(self):
        return self

    def __next__(self):
        self.previous_date = self.date
        self.date += self.delta_time
        self.shift += 1
        if self.previous_date.day != self.date.day:
            self.shift = 0
        self.delta_time = datetime.timedelta(hours=self.shift_duration)
        return self.date


if __name__ == "__main__":
    time = Timer()
    for i in range(8):
        print(time.date)
        print(time.now)
        print(time.is_weekend)
        print(time.day_of_week)
        print(time.activities)
        next(time)<|MERGE_RESOLUTION|>--- conflicted
+++ resolved
@@ -43,30 +43,8 @@
         return difference.total_seconds() / SECONDS_PER_DAY
 
     @property
-<<<<<<< HEAD
-    def previous(self):
-        return self.previous_day
-
-    @property
-    def total_hours(self):
-        return self.day * 24
-
-    def get_number_shifts(self, weekend):
-        self.type_day = "weekend" if weekend else "weekday"
-        return len(self.time_config["step_duration"][self.type_day])
-
-    def get_shifts_duration(self, weekend, hours=False):
-        self.type_day = "weekend" if weekend else "weekday"
-        if hours:
-            return self.time_config["step_duration"][self.type_day][self.shift + 1]
-        else:
-            return (
-                    self.time_config["step_duration"][self.type_day][self.shift + 1] / 24.0
-            )
-=======
     def duration(self):
         return self.delta_time.total_seconds() / SECONDS_PER_DAY
->>>>>>> ab16a570
 
     @property
     def day(self):
