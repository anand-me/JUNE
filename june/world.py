--- conflicted
+++ resolved
@@ -206,8 +206,4 @@
             setattr(world, possible_group, geography_group)
     world.distribute_people(include_households=include_households,)
     world.cemeteries = Cemeteries()
-<<<<<<< HEAD
-    return world
-=======
-    return world
->>>>>>> 22022d0a
+    return world