--- conflicted
+++ resolved
@@ -38,12 +38,8 @@
         geography: Geography,
         demography: Demography,
         include_households: bool = True,
-<<<<<<< HEAD
-            include_commute: bool = True,
+        include_commute: bool = True,
         box_mode = False
-=======
-        box_mode=False,
->>>>>>> 408f5cec
     ):
         """
         Initializes a world given a geography and a demography. For now, households are
