import logging
import h5py
from collections import defaultdict
from tqdm import tqdm
import numpy as np
from typing import Optional
from june.groups import Group
from june.box.box_mode import Boxes, Box
from june.demography import Demography, Population
from june.demography.person import Activities, Person
from june.distributors import (
    SchoolDistributor,
    HospitalDistributor,
    HouseholdDistributor,
    CareHomeDistributor,
    WorkerDistributor,
    CompanyDistributor,
    UniversityDistributor,
)
from june.demography.geography import Geography, Areas
from june.groups import *
from june.commute import CommuteGenerator

logger = logging.getLogger(__name__)

possible_groups = [
    "households",
    "care_homes",
    "schools",
    "hospitals",
    "companies",
    "universities",
    "pubs",
    "groceries",
    "cinemas",
]


def _populate_areas(areas: Areas, demography):
    people = Population()
    for area in areas:
        area.populate(demography)
        people.extend(area.people)
    return people


class World:
    """
    This Class creates the world that will later be simulated.
    The world will be stored in pickle, but a better option needs to be found.
    
    Note: BoxMode = Demography +- Sociology - Geography
    """

    def __init__(self):
        """
        Initializes a world given a geography and a demography. For now, households are
        a special group because they require a mix of both groups (we need to fix
        this later). 
        """
        self.areas = None
        self.super_areas = None
        self.people = None
        self.households = None
        self.care_homes = None
        self.schools = None
        self.companies = None
        self.hospitals = None
        self.pubs = None
        self.groceries = None
        self.cinemas = None
        self.commutecities = None
        self.commutehubs = None
        self.cemeteries = None
        self.universities = None
        self.box_mode = False

    def distribute_people(
        self, include_households=True, include_commute=False, include_rail_travel=False
    ):
        """
        Distributes people to buildings assuming default configurations.
        """
        if (
            self.companies is not None
            or self.hospitals is not None
            or self.schools is not None
            or self.care_homes is not None
        ):
            worker_distr = WorkerDistributor.for_super_areas(
                area_names=[super_area.name for super_area in self.super_areas]
            )  # atm only for_geography()
            worker_distr.distribute(
                areas=self.areas, super_areas=self.super_areas, population=self.people
            )
        if self.care_homes is not None:
            carehome_distr = CareHomeDistributor()
            carehome_distr.populate_care_home_in_areas(self.areas)

        if include_households:
            household_distributor = HouseholdDistributor.from_file()
            self.households = household_distributor.distribute_people_and_households_to_areas(
                self.areas
            )

        if self.schools is not None:
            school_distributor = SchoolDistributor(self.schools)
            school_distributor.distribute_kids_to_school(self.areas)
            school_distributor.limit_classroom_sizes()
            school_distributor.distribute_teachers_to_schools_in_super_areas(
                self.super_areas
            )


        if self.universities is not None:
            uni_distributor = UniversityDistributor(self.universities)
            uni_distributor.distribute_students_to_universities(self.super_areas)

        if include_commute:
            self.initialise_commuting()

        if include_rail_travel:
            self.initialise_rail_travel()

        if self.hospitals is not None:
            hospital_distributor = HospitalDistributor.from_file(self.hospitals)
            hospital_distributor.distribute_medics_to_super_areas(self.super_areas)

        # Companies last because need hospital and school workers first
        if self.companies is not None:
            company_distributor = CompanyDistributor()
            company_distributor.distribute_adults_to_companies_in_super_areas(
                self.super_areas
            )

    def initialise_commuting(self):
        commute_generator = CommuteGenerator.from_file()

        for area in self.areas:
            commute_gen = commute_generator.regional_gen_from_msoarea(area.name)
            for person in area.people:
                person.mode_of_transport = commute_gen.weighted_random_choice()

        # CommuteCity
        self.commutecities = CommuteCities.for_super_areas(self.super_areas)

        self.commutecity_distributor = CommuteCityDistributor(
            self.commutecities.members, self.super_areas.members
        )
        self.commutecity_distributor.distribute_people()

        # CommuteHub
        self.commutehubs = CommuteHubs(self.commutecities)
        self.commutehubs.from_file()
        self.commutehubs.init_hubs()

        self.commutehub_distributor = CommuteHubDistributor(self.commutecities.members)
        self.commutehub_distributor.from_file()
        self.commutehub_distributor.distribute_people()

        # CommuteUnit
        self.commuteunits = CommuteUnits(self.commutehubs.members)
        self.commuteunits.init_units()

        # CommuteCityUnit
        self.commutecityunits = CommuteCityUnits(self.commutecities.members)
        self.commutecityunits.init_units()

    def initialise_rail_travel(self):

        # TravelCity
        self.travelcities = TravelCities(self.commutecities)
        self.init_cities()

        # TravelCityDistributor
        self.travelcity_distributor = TravelCityDistributor(
            self.travelcities.members, self.super_areas.members
        )
        self.travelcity_distributor.distribute_msoas()

        # TravelUnit
        self.travelunits = TravelUnits()

    def to_hdf5(self, file_path: str, chunk_size=100000):
        """
        Saves the world to an hdf5 file. All supergroups and geography
        are stored as groups. Class instances are substituted by ids of the 
        instances. To load the world back, one needs to call the
        generate_world_from_hdf5 function.

        Parameters
        ----------
        file_path
            path of the hdf5 file
        chunk_size
            how many units of supergroups to process at a time.
            It is advise to keep it around 1e5
        """
        from june.hdf5_savers import save_world_to_hdf5
        save_world_to_hdf5(world=self, file_path=file_path, chunk_size=chunk_size)


def generate_world_from_geography(
    geography: Geography,
    demography: Optional[Demography] = None,
    box_mode=False,
    include_households=True,
    include_commute=False,
    include_rail_travel=False,
):
    """
        Initializes the world given a geometry. The demography is calculated
        with the default settings for that geography.
        """
    world = World()
    world.box_mode = box_mode
    if demography is None:
        demography = Demography.for_geography(geography)
    if include_rail_travel and not include_commute:
        raise ValueError("Rail travel depends on commute and so both must be true")
    if box_mode:
        world.hospitals = Hospitals.for_box_mode()
        world.people = _populate_areas(geography.areas, demography)
        world.boxes = Boxes([Box()])
        world.cemeteries = Cemeteries()
        world.boxes.members[0].set_population(world.people)
        return world
    world.areas = geography.areas
    world.super_areas = geography.super_areas
    world.people = _populate_areas(world.areas, demography)
    for possible_group in possible_groups:
        geography_group = getattr(geography, possible_group)
        if geography_group is not None:
            setattr(world, possible_group, geography_group)
    world.distribute_people(
        include_households=include_households,
        include_commute=include_commute,
        include_rail_travel=include_rail_travel,
    )
    world.cemeteries = Cemeteries()
    return world

<<<<<<< HEAD
def generate_world_from_hdf5(file_path: str, chunk_size=500000) -> World:
    """
    Loads the world from an hdf5 file. All id references are substituted
    by actual references to the relevant instances.
    Parameters
    ----------
    file_path
        path of the hdf5 file
    chunk_size
        how many units of supergroups to process at a time.
        It is advise to keep it around 1e6
    """
    print("loading world data ...")
    geography = load_geography_from_hdf5(file_path, chunk_size)
    world = World()
    world.areas = geography.areas
    world.super_areas = geography.super_areas
    super_areas_first_id = world.super_areas[
        0
    ].id  # in case some super areas were created before
    with h5py.File(file_path, "r", libver="latest", swmr=True) as f:
        f_keys = list(f.keys()).copy()
    if "population" in f_keys:
        world.people = load_population_from_hdf5(file_path, chunk_size)
    if "hospitals" in f_keys:
        world.hospitals = load_hospitals_from_hdf5(file_path, chunk_size)
    if "schools" in f_keys:
        world.schools = load_schools_from_hdf5(file_path, chunk_size)
    if "companies" in f_keys:
        world.companies = load_companies_from_hdf5(file_path, chunk_size)
        for company in world.companies:
            company.super_area = world.super_areas[
                company.super_area - super_areas_first_id
            ]
    if "care_homes" in f_keys:
        world.care_homes = load_care_homes_from_hdf5(file_path, chunk_size)
    if "households" in f_keys:
        world.households = load_households_from_hdf5(file_path, chunk_size)
    if "universities" in f_keys:
        world.universities = load_universities_from_hdf5(file_path, chunk_size)
    if "commute_cities" in f_keys:
        world.commutecities, world.commutecityunits = load_commute_cities_from_hdf5(
            file_path
        )
    if "commute_hubs" in f_keys:
        world.commutehubs, world.commuteunits = load_commute_hubs_from_hdf5(file_path)
    if "pubs" in f_keys:
        world.pubs = load_pubs_from_hdf5(file_path)
    if "cinemas" in f_keys:
        world.cinemas = load_cinemas_from_hdf5(file_path)
    if "groceries" in f_keys:
        world.groceries = load_groceries_from_hdf5(file_path)

    spec_mapper = {
        "hospital": "hospitals",
        "company": "companies",
        "school": "schools",
        "household": "households",
        "care_home": "care_homes",
        "commute_hub": "commutehubs",
        "university": "universities",
        "pub": "pubs",
        "grocery": "groceries",
        "cinema": "cinemas",
    }
    print("restoring world...")
    # restore areas -> super_areas
    for area in world.areas:
        super_area_id = area.super_area
        area.super_area = world.super_areas[super_area_id - super_areas_first_id]
        area.super_area.areas.append(area)

    activities = Activities.__fields__

    # restore person -> subgroups
    first_area_id = world.areas[0].id
    first_person_idx = world.people[0].id
    print("restoring people...")
    for person in world.people:
        # add to geography
        person.area = world.areas[person.area - first_area_id]
        person.area.people.append(person)
        subgroups_instances = Activities(None, None, None, None, None, None, None)
        for i, subgroup_info in enumerate(person.subgroups):
            spec, group_id, subgroup_type = subgroup_info
            if spec is None:
                continue
            supergroup = getattr(world, spec_mapper[spec])
            first_group_id = supergroup.members[0].id
            group = supergroup.members[group_id - first_group_id]
            assert group_id == group.id
            subgroup = group[subgroup_type]
            subgroup.append(person)
            setattr(subgroups_instances, activities[i], subgroup)
        person.subgroups = subgroups_instances
    print("done")

    # add people in super areas
    print("restoring areas...")
    for super_area in world.super_areas:
        for area in super_area.areas:
            super_area.people.extend(area.people)
    print("done")

    # households and care homes in areas
    social_venues_spec_mapper = {
        "pubs": "pubs",
        "household_visits": "households",
        "care_home_visits": "care_homes",
        "cinemas": "cinemas",
        "groceries": "groceries",
    }
    if world.households is not None:
        print("restoring households...")
        for household in world.households:
            area = world.areas[household.area - first_area_id]
            household.area = area
            household.residents = tuple(household.people)
            household.relatives_in_households = tuple(
                world.people[id - first_person_idx]
                for id in household.relatives_in_households
            )
            household.relatives_in_care_homes = tuple(
                world.people[id - first_person_idx]
                for id in household.relatives_in_care_homes
            )
            area.households.append(household)
            # social venues
            sv_dict = household.social_venues.copy()
            household.social_venues = defaultdict(list)
            for spec, ids in sv_dict.items():
                spec_mapped = social_venues_spec_mapper[spec]
                supergroup = getattr(world, spec_mapped)
                first_group_id = supergroup.members[0].id
                for id in ids:
                    group = supergroup.members[id - first_group_id]
                    household.social_venues[spec].append(group)
        print("done")

    if world.care_homes is not None:
        print("restoring care homes...")
        for care_home in world.care_homes:
            area = world.areas[care_home.area - first_area_id]
            care_home.area = area
            area.care_home = care_home
        print("done")

    # commute
    if world.commutehubs is not None and world.commutecities is not None:
        print("restoring commute...")
        first_hub_idx = world.commutehubs[0].id
        for city in world.commutecities:
            commute_hubs = [
                world.commutehubs[idx - first_hub_idx] for idx in city.commutehubs
            ]
            city.commutehubs = commute_hubs
            commute_internal_people = [
                world.people[idx - first_person_idx] for idx in city.commute_internal
            ]
            city.commute_internal = commute_internal_people
        print("done")

    world.cemeteries = Cemeteries()
    return world
=======
>>>>>>> cc14b788
<|MERGE_RESOLUTION|>--- conflicted
+++ resolved
@@ -239,171 +239,3 @@
     )
     world.cemeteries = Cemeteries()
     return world
-
-<<<<<<< HEAD
-def generate_world_from_hdf5(file_path: str, chunk_size=500000) -> World:
-    """
-    Loads the world from an hdf5 file. All id references are substituted
-    by actual references to the relevant instances.
-    Parameters
-    ----------
-    file_path
-        path of the hdf5 file
-    chunk_size
-        how many units of supergroups to process at a time.
-        It is advise to keep it around 1e6
-    """
-    print("loading world data ...")
-    geography = load_geography_from_hdf5(file_path, chunk_size)
-    world = World()
-    world.areas = geography.areas
-    world.super_areas = geography.super_areas
-    super_areas_first_id = world.super_areas[
-        0
-    ].id  # in case some super areas were created before
-    with h5py.File(file_path, "r", libver="latest", swmr=True) as f:
-        f_keys = list(f.keys()).copy()
-    if "population" in f_keys:
-        world.people = load_population_from_hdf5(file_path, chunk_size)
-    if "hospitals" in f_keys:
-        world.hospitals = load_hospitals_from_hdf5(file_path, chunk_size)
-    if "schools" in f_keys:
-        world.schools = load_schools_from_hdf5(file_path, chunk_size)
-    if "companies" in f_keys:
-        world.companies = load_companies_from_hdf5(file_path, chunk_size)
-        for company in world.companies:
-            company.super_area = world.super_areas[
-                company.super_area - super_areas_first_id
-            ]
-    if "care_homes" in f_keys:
-        world.care_homes = load_care_homes_from_hdf5(file_path, chunk_size)
-    if "households" in f_keys:
-        world.households = load_households_from_hdf5(file_path, chunk_size)
-    if "universities" in f_keys:
-        world.universities = load_universities_from_hdf5(file_path, chunk_size)
-    if "commute_cities" in f_keys:
-        world.commutecities, world.commutecityunits = load_commute_cities_from_hdf5(
-            file_path
-        )
-    if "commute_hubs" in f_keys:
-        world.commutehubs, world.commuteunits = load_commute_hubs_from_hdf5(file_path)
-    if "pubs" in f_keys:
-        world.pubs = load_pubs_from_hdf5(file_path)
-    if "cinemas" in f_keys:
-        world.cinemas = load_cinemas_from_hdf5(file_path)
-    if "groceries" in f_keys:
-        world.groceries = load_groceries_from_hdf5(file_path)
-
-    spec_mapper = {
-        "hospital": "hospitals",
-        "company": "companies",
-        "school": "schools",
-        "household": "households",
-        "care_home": "care_homes",
-        "commute_hub": "commutehubs",
-        "university": "universities",
-        "pub": "pubs",
-        "grocery": "groceries",
-        "cinema": "cinemas",
-    }
-    print("restoring world...")
-    # restore areas -> super_areas
-    for area in world.areas:
-        super_area_id = area.super_area
-        area.super_area = world.super_areas[super_area_id - super_areas_first_id]
-        area.super_area.areas.append(area)
-
-    activities = Activities.__fields__
-
-    # restore person -> subgroups
-    first_area_id = world.areas[0].id
-    first_person_idx = world.people[0].id
-    print("restoring people...")
-    for person in world.people:
-        # add to geography
-        person.area = world.areas[person.area - first_area_id]
-        person.area.people.append(person)
-        subgroups_instances = Activities(None, None, None, None, None, None, None)
-        for i, subgroup_info in enumerate(person.subgroups):
-            spec, group_id, subgroup_type = subgroup_info
-            if spec is None:
-                continue
-            supergroup = getattr(world, spec_mapper[spec])
-            first_group_id = supergroup.members[0].id
-            group = supergroup.members[group_id - first_group_id]
-            assert group_id == group.id
-            subgroup = group[subgroup_type]
-            subgroup.append(person)
-            setattr(subgroups_instances, activities[i], subgroup)
-        person.subgroups = subgroups_instances
-    print("done")
-
-    # add people in super areas
-    print("restoring areas...")
-    for super_area in world.super_areas:
-        for area in super_area.areas:
-            super_area.people.extend(area.people)
-    print("done")
-
-    # households and care homes in areas
-    social_venues_spec_mapper = {
-        "pubs": "pubs",
-        "household_visits": "households",
-        "care_home_visits": "care_homes",
-        "cinemas": "cinemas",
-        "groceries": "groceries",
-    }
-    if world.households is not None:
-        print("restoring households...")
-        for household in world.households:
-            area = world.areas[household.area - first_area_id]
-            household.area = area
-            household.residents = tuple(household.people)
-            household.relatives_in_households = tuple(
-                world.people[id - first_person_idx]
-                for id in household.relatives_in_households
-            )
-            household.relatives_in_care_homes = tuple(
-                world.people[id - first_person_idx]
-                for id in household.relatives_in_care_homes
-            )
-            area.households.append(household)
-            # social venues
-            sv_dict = household.social_venues.copy()
-            household.social_venues = defaultdict(list)
-            for spec, ids in sv_dict.items():
-                spec_mapped = social_venues_spec_mapper[spec]
-                supergroup = getattr(world, spec_mapped)
-                first_group_id = supergroup.members[0].id
-                for id in ids:
-                    group = supergroup.members[id - first_group_id]
-                    household.social_venues[spec].append(group)
-        print("done")
-
-    if world.care_homes is not None:
-        print("restoring care homes...")
-        for care_home in world.care_homes:
-            area = world.areas[care_home.area - first_area_id]
-            care_home.area = area
-            area.care_home = care_home
-        print("done")
-
-    # commute
-    if world.commutehubs is not None and world.commutecities is not None:
-        print("restoring commute...")
-        first_hub_idx = world.commutehubs[0].id
-        for city in world.commutecities:
-            commute_hubs = [
-                world.commutehubs[idx - first_hub_idx] for idx in city.commutehubs
-            ]
-            city.commutehubs = commute_hubs
-            commute_internal_people = [
-                world.people[idx - first_person_idx] for idx in city.commute_internal
-            ]
-            city.commute_internal = commute_internal_people
-        print("done")
-
-    world.cemeteries = Cemeteries()
-    return world
-=======
->>>>>>> cc14b788
