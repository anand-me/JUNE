--- conflicted
+++ resolved
@@ -16,13 +16,8 @@
           1: 24
   step_active_groups:
       weekday:
-<<<<<<< HEAD
           1: ['schools','companies', 'hospitals', 'households'] # active groups during first time step
-          2: ['hospitals', 'households'] 
-=======
-          1: ['schools','copmanies','households'] # active groups during first time step
-          2: ['households','pubs'] 
->>>>>>> a12b0c6c
+          2: ['hospitals', 'pubs', 'households'] 
       weekend:
           1: ['hospitals', 'households'] 
 
