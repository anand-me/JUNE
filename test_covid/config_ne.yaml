--- conflicted
+++ resolved
@@ -16,11 +16,7 @@
           1: 24
   step_active_groups:
       weekday:
-<<<<<<< HEAD
-          1: ['schools', 'households'] # active groups during first time step
-=======
-          1: ['households','schools','copmanies','boundary'] # active groups during first time step
->>>>>>> dd2124c9
+          1: ['schools','copmanies','households'] # active groups during first time step
           2: ['households'] 
       weekend:
           1: ['households'] 
@@ -35,11 +31,4 @@
   transmission:
     type: constant
     parameters:
-<<<<<<< HEAD
       probability: 0.2
-=======
-      transmission_probability:
-        distribution: constant
-        parameters:
-          value: 0.2
->>>>>>> dd2124c9
