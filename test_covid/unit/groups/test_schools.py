--- conflicted
+++ resolved
@@ -77,16 +77,21 @@
                 n_outside_range += 1
     assert n_outside_range == 0
 
-<<<<<<< HEAD
-# TODO: this test does not work with the current set implementation of school.people
+def test__non_mandatory_dont_go_if_school_full(world_ne):
+    non_mandatory_added = 0
+    mandatory_age_range = world_ne.schools.mandatory_age_range
+    for school in world_ne.schools.members:
+        if school.n_pupils > school.n_pupils_max:
+            ages = np.array(
+                [person.age for person in list(school.people)[int(school.n_pupils_max):]]
+            )
+            older_kids_when_full = np.sum(
+                ages > mandatory_age_range[1]
+            )
+            younger_kids_when_full = np.sum(
+                ages < mandatory_age_range[0]
+            )
+            if older_kids_when_full > 0 or younger_kids_when_full > 0:
+                non_mandatory_added += 1
 
-#def test__non_mandatory_dont_go_if_school_full(world_ne):
-#    mandatory_age_range = world_ne.schools.mandatory_age_range
-#    for school in world_ne.schools.members:
-#        if school.n_pupils > school.n_pupils_max:
-#            ages = np.array(
-#                [person.age for person in school.people]
-#            )
-#            assert np.sum((mandatory_age_range[0] <= ages) & (ages <= mandatory_age_range[1])) == school.n_pupils
-=======
->>>>>>> b8868964
+    assert non_mandatory_added == 0