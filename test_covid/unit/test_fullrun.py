--- conflicted
+++ resolved
@@ -9,22 +9,7 @@
 
 
 def test_full_run(world_ne):
-<<<<<<< HEAD
-    #world = World(
-    #    os.path.join(
-    #        os.path.dirname(
-    #            os.path.realpath(__file__)
-    #        ),
-    #        "../..",
-    #        "configs",
-    #        "config_example.yaml"
-    #    ),
-    #    box_mode=False
-    #)
-=======
->>>>>>> b8868964
     world_ne.group_dynamics()
-
 
 if __name__ == "__main__":
     import matplotlib.pyplot as plt
