--- conflicted
+++ resolved
@@ -13,16 +13,10 @@
 from june.infection import Infection
 from june.infection import InfectionSelector
 from june.infection import infection as infect
-from june.infection import symptoms as sym
-from june.infection import symptoms_trajectory as strans
 from june.infection import trajectory_maker as tmaker
 from june.infection import transmission as trans
-<<<<<<< HEAD
-from june.simulator import Simulator
+from june.simulator import Simulator, SimulatorBox
 from june.world import generate_world_from_geography
-=======
-from june.simulator import Simulator, SimulatorBox
->>>>>>> cd07268e
 
 constant_config = paths.configs_path / "defaults/infection/InfectionConstant.yaml"
 
