--- conflicted
+++ resolved
@@ -12,13 +12,6 @@
 from june.distributors import WorkerDistributor, load_workflow_df, load_sex_per_sector
 
 default_base_path = Path(os.path.abspath(__file__)).parent.parent.parent.parent
-<<<<<<< HEAD
-default_workflow_file = paths.data_path / "processed/flow_in_super_area_wu01ew_2011.csv"
-default_sex_per_sector_per_superarea_file = paths.data_path / \
-        "processed/census_data/company_data/industry_by_sex_ew.csv"
-default_areas_map_path = paths.data_path / "processed/geographical_data/oa_super_area_region.csv"
-=======
->>>>>>> 90bb3d5a
 default_config_file = default_base_path / \
                       "configs/defaults/distributors/worker_distributor.yaml"
 
