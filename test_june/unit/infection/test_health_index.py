import numpy as np
import pytest
from june.groups import CareHome
from june import paths
from june.groups import CareHome, Household
from june.demography import Person
from june.infection.health_index import Data2Rates
from june.infection.health_index.health_index import HealthIndexGenerator


<<<<<<< HEAD
@pytest.fixture(name="data_to_rates", scope="module")
def make_rates():
    return Data2Rates.from_file()


@pytest.fixture(name="health_index", scope="module")
def make_hi(data_to_rates):
    return HealthIndexGenerator(data_to_rates=data_to_rates)
=======
@pytest.fixture(name="health_index", scope="module")
def make_hi():
    return HealthIndexGenerator.from_file()
>>>>>>> be7c966b


class TestHealthIndex:
    def test__probabilities_positive_sum_to_one(self, health_index):
<<<<<<< HEAD
        for population in ("care_home", "general_population"):
=======
        for population in ("ch", "gp"):
>>>>>>> be7c966b
            for sex in ("m", "f"):
                for age in np.arange(100):
                    cum_probs = health_index.cumulative_probabilities[population][sex][
                        age
                    ]
                    assert all(cum_probs > 0)
                    assert np.min(np.diff(cum_probs, prepend=0, append=1)) >= 0

    # class TestComorbidities:
    #    def test__mean_multiplier_reference(self, data_to_rates, health_index):
    #        comorbidity_multipliers = {"guapo": 0.8, "feo": 1.2, "no_condition": 1.0}
    #        prevalence_reference_population = {
    #            "feo": {
    #                "f": {"0-10": 0.2, "10-100": 0.4},
    #                "m": {"0-10": 0.6, "10-100": 0.5},
    #            },
    #            "guapo": {
    #                "f": {"0-10": 0.1, "10-100": 0.1},
    #                "m": {"0-10": 0.05, "10-100": 0.2},
    #            },
    #            "no_condition": {
    #                "f": {"0-10": 0.7, "10-100": 0.5},
    #                "m": {"0-10": 0.35, "10-100": 0.3},
    #            },
    #        }
    #        data_to_rates.comorbidity_multipliers = comorbidity_multipliers
    #        data_to_rates.comorbidity_prevalence_reference_population = (
    #            prevalence_reference_population
    #        )
    #        dummy = Person.from_attributes(sex="f", age=40,)
    #
    #        mean_multiplier_uk = (
    #            prevalence_reference_population["feo"]["f"]["10-100"]
    #            * comorbidity_multipliers["feo"]
    #            + prevalence_reference_population["guapo"]["f"]["10-100"]
    #            * comorbidity_multipliers["guapo"]
    #            + prevalence_reference_population["no_condition"]["f"]["10-100"]
    #            * comorbidity_multipliers["no_condition"]
    #        )
    #        assert (
    #            health_index.get_multiplier_from_reference_prevalence(dummy.age, dummy.sex)
    #            == mean_multiplier_uk
    #        )

    """

    def test__comorbidities_effect(self):
        comorbidity_multipliers = {"guapo": 0.8, "feo": 1.2, "no_condition": 1.0}
        prevalence_reference_population = {
            "feo": {"f": {"0-10": 0.2, "10-100": 0.4}, "m": {"0-10": 0.6, "10-100": 0.5},},
            "guapo": {
                "f": {"0-10": 0.1, "10-100": 0.1},
                "m": {"0-10": 0.05, "10-100": 0.2},
            },
            "no_condition": {
                "f": {"0-10": 0.7, "10-100": 0.5},
                "m": {"0-10": 0.35, "10-100": 0.3},
            },
        }

        data_to_rates = Data2Rates.from_file()
        data_to_rates.comorbidity_multipliers = comorbidity_multipliers
        data_to_rates.comorbidity_prevalence_reference_population = prevalence_reference_population
        health_index = HealthIndexGenerator(data_to_rates)


        dummy = Person.from_attributes(sex="f", age=60,)
        feo = Person.from_attributes(sex="f", age=60, comorbidity="feo")
        guapo = Person.from_attributes(sex="f", age=60, comorbidity="guapo")
        dummy_health = health_index(dummy)
        feo_health = health_index(feo)
        guapo_health = health_index(guapo)
        
        mean_multiplier_uk =  health_index.get_multiplier_from_reference_prevalence(
                dummy.age, dummy.sex
                )

        dummy_probabilities = np.diff(dummy_health, prepend=0.,append=1.)
        feo_probabilities = np.diff(feo_health, prepend=0.,append=1.)
        guapo_probabilities = np.diff(guapo_health, prepend=0.,append=1.)

        np.testing.assert_allclose(
            feo_probabilities[:2].sum(),
            1-comorbidity_multipliers['feo']/mean_multiplier_uk * dummy_probabilities[2:].sum(),
        )
        np.testing.assert_allclose(
            feo_probabilities[2:].sum(),
            comorbidity_multipliers['feo']/mean_multiplier_uk * dummy_probabilities[2:].sum(),
        )

        np.testing.assert_allclose(
            guapo_probabilities[:2].sum(),
            1-comorbidity_multipliers['guapo']/mean_multiplier_uk * dummy_probabilities[2:].sum()
        )
        np.testing.assert_allclose(
            guapo_probabilities[2:].sum(),
            comorbidity_multipliers['guapo']/mean_multiplier_uk * dummy_probabilities[2:].sum()
        )
        np.testing.assert_allclose(
            guapo_probabilities[:2].sum(),
            1-comorbidity_multipliers['guapo']/mean_multiplier_uk * dummy_probabilities[2:].sum()
        )
        np.testing.assert_allclose(
            guapo_probabilities[2:].sum(),
            comorbidity_multipliers['guapo']/mean_multiplier_uk * dummy_probabilities[2:].sum()
        )
    """<|MERGE_RESOLUTION|>--- conflicted
+++ resolved
@@ -8,29 +8,14 @@
 from june.infection.health_index.health_index import HealthIndexGenerator
 
 
-<<<<<<< HEAD
-@pytest.fixture(name="data_to_rates", scope="module")
-def make_rates():
-    return Data2Rates.from_file()
-
-
-@pytest.fixture(name="health_index", scope="module")
-def make_hi(data_to_rates):
-    return HealthIndexGenerator(data_to_rates=data_to_rates)
-=======
 @pytest.fixture(name="health_index", scope="module")
 def make_hi():
     return HealthIndexGenerator.from_file()
->>>>>>> be7c966b
 
 
 class TestHealthIndex:
     def test__probabilities_positive_sum_to_one(self, health_index):
-<<<<<<< HEAD
-        for population in ("care_home", "general_population"):
-=======
         for population in ("ch", "gp"):
->>>>>>> be7c966b
             for sex in ("m", "f"):
                 for age in np.arange(100):
                     cum_probs = health_index.cumulative_probabilities[population][sex][
