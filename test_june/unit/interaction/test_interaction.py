--- conflicted
+++ resolved
@@ -30,86 +30,6 @@
         np.array([[3 * (1 + 0.12) * 24 / 3]]),
         rtol=0.05,
     )
-<<<<<<< HEAD
-    xi = 0.3
-    contacts_school = interaction.contact_matrices["school"]
-    for i in range(len(contacts_school)):
-        for j in range(len(contacts_school)):
-            if i == j:
-                if i == 0:
-                    assert contacts_school[i][j] == 5.25 * 3  # 24 / 8
-                else:
-                    assert contacts_school[i][j] == 2.875 * 3
-            else:
-                if i == 0:
-                    assert np.isclose(contacts_school[i][j], 16.2 * 3, rtol=1e-6)
-                elif j == 0:
-                    assert np.isclose(
-                        contacts_school[i][j], 0.81 * 3, atol=0, rtol=1e-6
-                    )
-                else:
-                    assert np.isclose(
-                        contacts_school[i][j],
-                        xi ** abs(i - j) * 2.875 * 3,
-                        atol=0,
-                        rtol=1e-6,
-                    )
-
-
-def test__school_index_translation():
-    age_min = 3
-    age_max = 7
-    school_years = tuple(range(age_min, age_max + 1))
-    interaction._translate_school_subgroup(1, school_years) == 4
-    interaction._translate_school_subgroup(5, school_years) == 8
-
-
-def test__school_contact_matrices():
-    interaction_instance = Interaction.from_file(config_filename=test_config)
-    xi = 0.3
-    age_min = 3
-    age_max = 7
-    school_years = tuple(range(age_min, age_max + 1))
-    contact_matrix = interaction_instance.contact_matrices["school"]
-    n_contacts_same_year = interaction._get_contacts_in_school(
-        contact_matrix, school_years, 4, 4
-    )
-    assert n_contacts_same_year == 2.875 * 3
-
-    n_contacts_year_above = interaction._get_contacts_in_school(
-        contact_matrix, school_years, 4, 5
-    )
-    assert n_contacts_year_above == xi * 2.875 * 3
-
-    n_contacts_teacher_teacher = interaction._get_contacts_in_school(
-        contact_matrix, school_years, 0, 0
-    )
-    assert n_contacts_teacher_teacher == 5.25 * 3
-
-    n_contacts_teacher_student = interaction._get_contacts_in_school(
-        contact_matrix, school_years, 0, 4
-    )
-    np.isclose(n_contacts_teacher_student, (16.2 * 3 / len(school_years)), rtol=1e-6)
-
-    n_contacts_student_teacher = interaction._get_contacts_in_school(
-        contact_matrix, school_years, 4, 0
-    )
-    assert n_contacts_student_teacher == 0.81 * 3
-
-
-def test__school_contact_matrices_different_classroom():
-    interaction_instance = Interaction.from_file(config_filename=test_config)
-    xi = 0.3
-    age_min = 3
-    age_max = 7
-    school_years = (3, 4, 4, 5)
-    contact_matrix = interaction_instance.contact_matrices["school"]
-    n_contacts_same_year = interaction._get_contacts_in_school(
-        contact_matrix, school_years, 2, 3
-    )
-    assert n_contacts_same_year == 0.0
-=======
->>>>>>> ec268c0d
 
 
 def days_to_infection(interaction, susceptible_person, group, people, n_students):
@@ -157,13 +77,14 @@
 
 
 @pytest.mark.parametrize(
-    "n_teachers,mode", [[2, "average"], [4, "average"], [6, "average"],],
+    "n_teachers,mode",
+    [
+        [2, "average"],
+        [4, "average"],
+        [6, "average"],
+    ],
 )
-<<<<<<< HEAD
 def test__average_time_to_infect(n_teachers, mode, selector):
-=======
-def test__average_time_to_infect(n_teachers, mode):
->>>>>>> ec268c0d
     selector_config = (
         paths.configs_path / "defaults/transmission/TransmissionConstant.yaml"
     )
@@ -171,12 +92,20 @@
     n_students = 1
     contact_matrices = {
         "contacts": [[n_teachers - 1, 1], [1, 0]],
-        "proportion_physical": [[0, 0,], [0, 0]],
+        "proportion_physical": [
+            [
+                0,
+                0,
+            ],
+            [0, 0],
+        ],
         "xi": 1.0,
         "characteristic_time": 24,
     }
     interaction = Interaction(
-        betas={"school": 1,},
+        betas={
+            "school": 1,
+        },
         alpha_physical=1,
         contact_matrices={"school": contact_matrices},
     )
@@ -195,7 +124,9 @@
     teacher_teacher = transmission_probability * (n_teachers - 1)
     student_teacher = transmission_probability / n_students
     np.testing.assert_allclose(
-        np.mean(n_days), 1.0 / (teacher_teacher + student_teacher), rtol=0.1,
+        np.mean(n_days),
+        1.0 / (teacher_teacher + student_teacher),
+        rtol=0.1,
     )
 
 
@@ -239,35 +170,6 @@
             assert not person.infected and person.susceptible
 
 
-<<<<<<< HEAD
-def test__sector_beta(dummy_world, selector):
-    world = dummy_world
-    company = world.companies[0]
-    person1 = Person.from_attributes()
-    person1.susceptibility = 1
-    company.add(person1)
-
-    selector.infect_person_at_time(person1, 1)
-    person1.infection.update_health_status(5, 5)
-    interactive_group = InteractiveGroup(company)
-
-    interaction = Interaction.from_file(
-        config_filename=test_config,
-        sector_beta=True,
-        sector_beta_filename=default_sector_beta_filename,
-    )
-
-    if interactive_group.spec == "company" and interaction.sector_betas is not None:
-        beta = interaction.get_beta_for_group(group=interactive_group) * float(
-            interaction.sector_betas[interactive_group.sector]
-        )
-    else:
-        beta = interaction.get_beta_for_group(group=interactive_group)
-
-    assert beta == interaction.beta[interactive_group.spec] * float(
-        interaction.sector_betas[company.sector]
-    )
-=======
 def test__assign_blame():
     interaction = Interaction.from_file(config_filename=test_config)
     transmission_weights = [1, 10, 2, 3, 4]
@@ -318,10 +220,9 @@
     assert n_infections > 0
     culpable_ids, culpable_counts = np.unique(to_blame_ids, return_counts=True)
     for culpable_id, culpable_count in zip(culpable_ids, culpable_counts):
-        expected = id_to_trans[culpable_id] / total * n_infections,
+        expected = (id_to_trans[culpable_id] / total * n_infections,)
         assert np.isclose(
             culpable_count,
             expected,
             rtol=0.1,
-        )
->>>>>>> ec268c0d
+        )