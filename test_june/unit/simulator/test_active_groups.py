--- conflicted
+++ resolved
@@ -9,19 +9,6 @@
 
     return dummy_health_index
 
-
-<<<<<<< HEAD
-=======
-def test__hospitalise_the_sick(simulator, health_index):
-    dummy_person = simulator.world.people.members[0]
-    simulator.infection.infect_person_at_time(
-        dummy_person, health_index, simulator.timer.now
-    )
-    dummy_person.health_information.infection.symptoms.severity = 0.75
-    simulator.hospitalise_the_sick(dummy_person)
-    assert dummy_person.in_hospital is not None
-
->>>>>>> 9f38fed4
 
 def test__right_group_hierarchy(simulator):
     permanent_group_hierarchy = simulator.permanent_group_hierarchy.copy()
@@ -209,7 +196,6 @@
     simulator.set_allpeople_free()
     simulator.set_active_group_to_people(["hospitals", "households"])
     assert dummy_person.active_group is None
-<<<<<<< HEAD
     simulator.set_allpeople_free()
 
 def test__bury_the_dead_children(simulator, health_index):
@@ -232,6 +218,3 @@
     simulator.set_active_group_to_people(["hospitals", "schools", "households"])
     assert dummy_person.active_group is None
     simulator.set_allpeople_free()
-=======
-    simulator.set_allpeople_free()
->>>>>>> 9f38fed4
