import pytest
import random
from pathlib import Path

from june.geography import Geography
from june.demography import Demography
from june.world import World
from june.interaction import DefaultInteraction
from june.infection import InfectionSelector, Infection
from june.infection import Symptom_Tags, SymptomsConstant
from june.infection.transmission import TransmissionConstant
from june.groups import Hospitals, Schools, Companies, Households, CareHomes, Cemeteries
from june.simulator import Simulator


<<<<<<< HEAD
from pathlib import Path
path_pwd = Path(__file__)
dir_pwd  = path_pwd.parent
constant_config = dir_pwd.parent.parent.parent / "configs/defaults/infection/InfectionConstant.yaml"
=======
test_config = Path(__file__).parent.parent.parent / "test_simulator.yaml"
>>>>>>> 1084e937

@pytest.fixture(name="sim", scope="module")
def create_simulator():
    geography = Geography.from_file({"msoa": ["E00088544", "E02002560", "E02002559"]})
    geography.hospitals = Hospitals.for_geography(geography)
    geography.cemeteries = Cemeteries()
    geography.care_homes = CareHomes.for_geography(geography)
    geography.schools = Schools.for_geography(geography)
    geography.companies = Companies.for_geography(geography)
    demography = Demography.for_geography(geography)
<<<<<<< HEAD
    world = World(geography, demography, include_households=True)
    selector                          = InfectionSelector.from_file(constant_config)
    selector.recovery_rate            = 0.05
    selector.transmission_probability = 0.7
    interaction            = DefaultInteraction.from_file()
    interaction.selector   = selector
    return Simulator.from_file(world, interaction, selector,)
=======
    world = World(geography, demography, include_households=True, include_commute=True)

    symptoms = SymptomsConstant(recovery_rate=0.05)
    transmission = TransmissionConstant(probability=0.7)
    infection = Infection(transmission, symptoms)
    interaction = DefaultInteraction.from_file()
    return Simulator.from_file(world, interaction, infection,
            config_filename = test_config)
>>>>>>> 1084e937


@pytest.fixture(name="health_index")
def create_health_index():
    def dummy_health_index(age, sex):
        return [0.1, 0.3, 0.5, 0.7, 0.9]

    return dummy_health_index


def test__everyone_has_an_activity(sim):
    for person in sim.world.people.members:
        assert person.subgroups.count(None) != len(person.subgroups)


def test__apply_activity_hierarchy(sim):
    unordered_activities = random.sample(
        sim.permanent_activity_hierarchy, len(sim.permanent_activity_hierarchy)
    )
    ordered_activities = sim.apply_activity_hierarchy(unordered_activities)
    assert ordered_activities == sim.permanent_activity_hierarchy


def test__activities_to_groups(sim):
    activities = ["hospital", "primary_activity", "residence"]
    groups = sim.activities_to_groups(activities)

    assert groups == ["hospitals", "schools", "companies", "households", "care_homes"]


def test__clear_world(sim):
    sim.clear_world()
    for group_name in sim.activities_to_groups(sim.all_activities):
        grouptype = getattr(sim.world, group_name)
        for group in grouptype.members:
            for subgroup in group.subgroups:
                assert len(subgroup.people) == 0

    for person in sim.world.people.members:
        assert person.busy == False


def test__get_subgroup_active(sim):
    active_subgroup = sim.get_subgroup_active(
        ["residence"], sim.world.people.members[0]
    )
    assert active_subgroup.group.spec in ("carehome", "household")


def test__move_people_to_residence(sim):

    sim.move_people_to_active_subgroups(["residence"])
    for person in sim.world.people.members:
        assert person in person.residence.people
    sim.clear_world()


def test__move_people_to_primary_activity(sim):

    sim.move_people_to_active_subgroups(["primary_activity", "residence"])
    for person in sim.world.people.members:
        if person.primary_activity is not None:
            assert person in person.primary_activity.people
    sim.clear_world()


def test__kid_at_home_is_supervised(sim, health_index):

    kids_at_school = []
    for person in sim.world.people.members:
        if person.primary_activity is not None and person.age < sim.min_age_home_alone:
            kids_at_school.append(person)

    for kid in kids_at_school:
        sim.selector.infect_person_at_time(kid, 0.0)
        kid.health_information.infection.symptoms.tag = Symptom_Tags.influenza
        assert kid.health_information.must_stay_at_home

    sim.move_people_to_active_subgroups(["primary_activity", "residence"])

    for kid in kids_at_school:
        assert kid in kid.residence.people
        guardians_at_home = [
            person for person in kid.residence.group.people if person.age >= 18
        ]
        assert len(guardians_at_home) != 0

    sim.clear_world()


def test__hospitalise_the_sick(sim):
    dummy_person = sim.world.people.members[0]
    sim.selector.infect_person_at_time(dummy_person, 0.0)
    dummy_person.health_information.infection.symptoms.tag = Symptom_Tags.hospitalised
    assert dummy_person.health_information.should_be_in_hospital
    sim.update_health_status(0., 0.)
    assert dummy_person.hospital is not None
    sim.move_people_to_active_subgroups(["hospital", "residence"])
    assert dummy_person in dummy_person.hospital.people
    sim.clear_world()


def test__move_people_from_hospital_to_icu(sim):
    dummy_person = sim.world.people.members[0]
    dummy_person.health_information.infection.symptoms.tag = Symptom_Tags.intensive_care
    sim.hospitalise_the_sick(dummy_person, 'hospitalised')
    hospital = dummy_person.hospital.group
    sim.move_people_to_active_subgroups(["hospital", "residence"])
    assert dummy_person in hospital[hospital.SubgroupType.icu_patients]
    sim.clear_world()

def test__move_people_from_icu_to_hospital(sim):
    dummy_person = sim.world.people.members[0]
    dummy_person.health_information.infection.symptoms.tag = Symptom_Tags.hospitalised
    sim.hospitalise_the_sick(dummy_person, 'intensive care')
    hospital = dummy_person.hospital.group
    sim.move_people_to_active_subgroups(["hospital", "residence"])
    assert dummy_person in hospital[hospital.SubgroupType.patients]
    sim.clear_world()


def test__bury_the_dead(sim):
    dummy_person = sim.world.people.members[0]
    sim.bury_the_dead(dummy_person, 0.)

    assert dummy_person in sim.world.cemeteries.members[0].people
    assert dummy_person.health_information.dead
    assert dummy_person.health_information.infection is None<|MERGE_RESOLUTION|>--- conflicted
+++ resolved
@@ -13,14 +13,11 @@
 from june.simulator import Simulator
 
 
-<<<<<<< HEAD
 from pathlib import Path
 path_pwd = Path(__file__)
 dir_pwd  = path_pwd.parent
 constant_config = dir_pwd.parent.parent.parent / "configs/defaults/infection/InfectionConstant.yaml"
-=======
 test_config = Path(__file__).parent.parent.parent / "test_simulator.yaml"
->>>>>>> 1084e937
 
 @pytest.fixture(name="sim", scope="module")
 def create_simulator():
@@ -31,25 +28,14 @@
     geography.schools = Schools.for_geography(geography)
     geography.companies = Companies.for_geography(geography)
     demography = Demography.for_geography(geography)
-<<<<<<< HEAD
-    world = World(geography, demography, include_households=True)
+    world = World(geography, demography, include_households=True, include_commute=True)
     selector                          = InfectionSelector.from_file(constant_config)
     selector.recovery_rate            = 0.05
     selector.transmission_probability = 0.7
     interaction            = DefaultInteraction.from_file()
     interaction.selector   = selector
-    return Simulator.from_file(world, interaction, selector,)
-=======
-    world = World(geography, demography, include_households=True, include_commute=True)
-
-    symptoms = SymptomsConstant(recovery_rate=0.05)
-    transmission = TransmissionConstant(probability=0.7)
-    infection = Infection(transmission, symptoms)
-    interaction = DefaultInteraction.from_file()
-    return Simulator.from_file(world, interaction, infection,
+    return Simulator.from_file(world, interaction, selector,
             config_filename = test_config)
->>>>>>> 1084e937
-
 
 @pytest.fixture(name="health_index")
 def create_health_index():
