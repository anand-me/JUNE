--- conflicted
+++ resolved
@@ -355,8 +355,4 @@
     def test__commute(self, world_h5, world_h5_loaded):
         for hub1, hub2 in zip(world_h5.commutehubs, world_h5_loaded.commutehubs):
             for person1, person2 in zip(hub1.people, hub2.people):
-<<<<<<< HEAD
-                assert person1 == person2
-=======
-                assert person1.id == person2
->>>>>>> 84100964
+                assert person1.id == person2