--- conflicted
+++ resolved
@@ -120,11 +120,6 @@
                             n_samples_est[i],
                             atol=atol_matrix[i]
                         )
-<<<<<<< HEAD
-=======
-
-
->>>>>>> 2feb61e1
 
 def test_lonely_children():
     census_dict = create_input_dict()
@@ -149,8 +144,5 @@
     assert only_children == 0
 
 if __name__ == "__main__":
-<<<<<<< HEAD
     test_global()
-=======
-    test_frequencies()
->>>>>>> 2feb61e1
+    test_frequencies()